--- conflicted
+++ resolved
@@ -11,18 +11,7 @@
     OPENAI_API_KEY: process.env.OPENAI_API_KEY,
   },
   // Skip database operations during build time
-<<<<<<< HEAD
-  skipTrailingSlashRedirect: true,
-  // Allow build to succeed with ESLint warnings
-  eslint: {
-    ignoreDuringBuilds: true, // Skip ESLint during production builds
-  },
-  typescript: {
-    ignoreBuildErrors: false, // Keep TypeScript checking
-  }
-=======
   skipTrailingSlashRedirect: true
->>>>>>> 5c692cdd
 }
 
 module.exports = nextConfig