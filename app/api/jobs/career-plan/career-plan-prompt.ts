--- conflicted
+++ resolved
@@ -18,10 +18,7 @@
  */
 export function buildCareerPlanPrompt(context: CareerPlanPromptContext): string {
   const { role, level, companyLadder, currentLevelGuidelines, currentLevel } = context
-<<<<<<< HEAD
-=======
   const displayCurrentLevel = currentLevel || level
->>>>>>> c93ca621
   
   return `## CONTEXT
 You are an expert career management assistant for "AdvanceWeekly," a SaaS platform designed to help technology professionals (engineers, product managers, designers, etc.) track and foster their career growth. Our brand is thoughtful, pragmatic, and respects that users are busy. We avoid corporate jargon and focus on actionable, realistic guidance.
@@ -36,20 +33,12 @@
 ${companyLadder ? `3. **Company Context**: ${companyLadder}` : ''}
 ${currentLevelGuidelines ? `
 ## REFERENCE CONTEXT
-<<<<<<< HEAD
-The following guidelines have been generated for the current level (${currentLevel || level}). Use these as reference to ensure a natural progression and consistency when generating guidelines for the target level (${level}):
-=======
 The following guidelines have been generated for the current level (${displayCurrentLevel}). Use these as reference to ensure a natural progression and consistency when generating guidelines for the target level (${level}):
->>>>>>> c93ca621
 
 ${currentLevelGuidelines}
 
 When generating expectations for the target level (${level}), ensure they:
-<<<<<<< HEAD
-- Build upon and extend the current level (${currentLevel || level}) expectations
-=======
 - Build upon and extend the current level (${displayCurrentLevel}) expectations
->>>>>>> c93ca621
 - Show clear progression in scope, complexity, and leadership
 - Maintain consistency in terminology and focus areas
 - Demonstrate increased responsibility and impact
