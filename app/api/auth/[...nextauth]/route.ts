import NextAuth from 'next-auth'
import GoogleProvider from 'next-auth/providers/google'
import CredentialsProvider from 'next-auth/providers/credentials'
import { PrismaAdapter } from '@next-auth/prisma-adapter'
import { PrismaClient } from '@prisma/client'
import type { User, Account, Profile, Session } from 'next-auth'
import type { JWT } from 'next-auth/jwt'

// Singleton pattern for PrismaClient to prevent multiple connections in serverless
const globalForPrisma = globalThis as unknown as {
  prisma: PrismaClient | undefined
}

const prisma = globalForPrisma.prisma ?? new PrismaClient()

if (process.env.NODE_ENV !== 'production') globalForPrisma.prisma = prisma

// Conditional logging utility
const isDev = process.env.NODE_ENV === 'development'
const isDebugEnabled = process.env.NEXTAUTH_DEBUG === 'true'

const authLog = (message: string, data?: any) => {
  if (isDev || isDebugEnabled) {
    console.log(`[NextAuth] ${message}`, data || '')
  }
}

const authError = (message: string, error?: any) => {
  console.error(`[NextAuth] ${message}`, error || '')
}

// Callback utility functions
const handleSignIn = async (params: any) => {
  const { user, account, profile } = params;
  try {
    authLog('signIn callback triggered:', {
      user: user?.email,
      provider: account?.provider,
      accountId: account?.providerAccountId,
    });
    
    // In production, always allow Google OAuth sign-in
    if (process.env.NODE_ENV === 'production') {
      return true
    }
    
    // Development logic (existing)
    return true
  } catch (error) {
    authError('signIn callback error:', error);
    return false
  }
}

const handleRedirect = async ({ url, baseUrl }: { url: string; baseUrl: string }) => {
  authLog('redirect callback:', { url, baseUrl });
  
  // Custom redirect logic for onboarding flow
  if (process.env.NODE_ENV === 'production') {
    // If user is being redirected to a specific URL and it's within our domain, allow it
    if (url.startsWith(baseUrl) && url !== baseUrl) {
      return url
    }
    
    // Default redirect for new OAuth sign-ins in production
    // TODO: Check if user has completed onboarding to differentiate new vs returning users
    return `${baseUrl}/onboarding`
  }
  
  // Development uses our custom flow
  return url.startsWith(baseUrl) ? url : baseUrl
}

const handleSession = async (params: any) => {
  const { session, token, user } = params;
  authLog('session callback:', {
    hasSession: !!session,
    hasToken: !!token,
    hasUser: !!user,
    tokenSub: token?.sub,
  });
  
  if (session?.user) {
    if (user && 'id' in user) {
      (session.user as any).id = user.id
    } else if (token?.sub) {
      (session.user as any).id = token.sub
    }
  }
  return session
}

const handleJWT = async (params: any) => {
  const { token, user, account, profile } = params;
  authLog('jwt callback:', {
    hasToken: !!token,
    hasUser: !!user,
    hasAccount: !!account,
    provider: account?.provider,
  });
  
  if (user && 'id' in user) {
    token.sub = user.id
  }
  return token
}

// Mock users for development
const mockUsers = [
  {
    id: '1',
    name: 'John Developer',
    email: 'john@example.com',
    image: '/avatars/avatar-1.png'
  },
  {
    id: '2', 
    name: 'Sarah Engineer',
    email: 'sarah@example.com',
    image: '/avatars/avatar-2.png'
  },
  {
    id: '3',
    name: 'Alex Designer',
    email: 'alex@example.com', 
    image: '/avatars/avatar-3.png'
  }
]

// Use mock credentials provider in development, real Google OAuth in production  
const providers = process.env.NODE_ENV === 'development' 
  ? [
      CredentialsProvider({
        name: 'credentials',
        credentials: {
          userId: { 
            label: 'User ID', 
            type: 'text',
            placeholder: 'Enter user ID' 
          }
        },
        async authorize(credentials, req) {
          console.log('🔐 AUTHORIZE FUNCTION CALLED!')
          console.log('   Credentials received:', credentials)
          console.log('   Request object:', req ? 'Present' : 'Missing')
          
          if (!credentials?.userId) {
            console.log('❌ No userId provided in credentials')
            return null
          }
          
          const user = mockUsers.find(u => u.id === credentials.userId)
          if (!user) {
            console.log('❌ User not found for ID:', credentials.userId)
            return null
          }
          
          console.log('✅ User found, authenticating:', user.name)
          
          // Return user object for JWT
          return {
            id: user.id,
            name: user.name,
            email: user.email,
            image: user.image
          }
        },
      })
    ]
  : [
      GoogleProvider({
        clientId: process.env.GOOGLE_CLIENT_ID!,
        clientSecret: process.env.GOOGLE_CLIENT_SECRET!,
        authorization: {
          params: {
            scope: [
              "openid",
              "email", 
              "profile",
              "https://www.googleapis.com/auth/calendar.readonly"
            ].join(" ")
          }
        }
      })
    ]

// Debug environment variables
console.log('🔧 NextAuth Environment Check:')
console.log('   NODE_ENV:', process.env.NODE_ENV)
console.log('   NEXTAUTH_URL:', process.env.NEXTAUTH_URL)
console.log('   NEXTAUTH_SECRET:', process.env.NEXTAUTH_SECRET ? 'Set' : 'Not set')

export const authOptions = {
  debug: true, // Enable NextAuth debug logging
  adapter: process.env.NODE_ENV === 'development' ? undefined : PrismaAdapter(prisma),
  providers,
<<<<<<< HEAD
  debug: isDebugEnabled, // Only enable when explicitly requested
  callbacks: {
    signIn: handleSignIn,
    redirect: handleRedirect,
    session: handleSession,
    jwt: handleJWT,
  },
  session: {
    strategy: process.env.NODE_ENV === 'development' ? 'jwt' : 'database',
  },
  events: {
    async signIn(message) {
      authLog('Event - signIn:', message);
    },
    async signOut(message) {
      authLog('Event - signOut:', message);
    },
    async createUser(message) {
      authLog('Event - createUser:', message);
    },
    async linkAccount(message) {
      authLog('Event - linkAccount:', message);
    },
    async session(message) {
      authLog('Event - session:', message);
    },
  },
  secret: process.env.NEXTAUTH_SECRET,
  pages: process.env.NODE_ENV === 'development' ? {
    signIn: '/mock-signin',
    newUser: '/onboarding',
  } : {
=======
  session: {
    strategy: 'jwt', // REQUIRED for credentials provider
  },
  callbacks: {
    async jwt({ token, user, account }) {
      console.log('🔧 JWT Callback - token:', token, 'user:', user, 'account:', account)
      
      // When user signs in with credentials, add user info to JWT token
      if (user) {
        token.sub = user.id
        token.name = user.name
        token.email = user.email
        token.picture = user.image
        console.log('✅ JWT token updated with user data')
      }
      
      // Store Google OAuth tokens securely in database, not JWT
      if (account && account.provider === 'google' && account.access_token) {
        // Store tokens in database via Account model (handled by NextAuth adapter)
        // Don't store in JWT for security reasons
        console.log('✅ Google tokens will be stored securely via adapter')
      }
      
      return token
    },
    async session({ session, token }) {
      console.log('🔧 Session Callback - session:', session, 'token:', token)
      
      // Get user info from JWT token for session
      if (token) {
        session.user = {
          id: token.sub,
          name: token.name,
          email: token.email,
          image: token.picture
        }
        console.log('✅ Session updated with token data')
      }
      return session
    },
    async signIn({ user, account, profile }) {
      console.log('🔧 SignIn Callback - user:', user, 'account:', account)
      // Always allow sign in for development and production
      return true
    },
    async redirect({ url, baseUrl }) {
      console.log('🔧 Redirect Callback - url:', url, 'baseUrl:', baseUrl)
      
      // Custom redirect logic for onboarding flow
      if (process.env.NODE_ENV === 'production') {
        // In production, new users should go to onboarding
        return `${baseUrl}/onboarding`
      }
      
      // Development uses our custom flow
      if (url.startsWith('/')) return `${baseUrl}${url}`
      if (new URL(url).origin === baseUrl) return url
      return `${baseUrl}/dashboard`
    },
  },
  secret: process.env.NEXTAUTH_SECRET || 'development-secret',
  pages: {
    signIn: '/mock-signin',
>>>>>>> 5c692cdd
    newUser: '/onboarding',
  },
}

const handler = NextAuth(authOptions)

// Wrap the handler to log incoming requests
async function loggedHandler(req: Request, context: any) {
  const method = req.method
  const url = req.url
  
  console.log(`\n🌐 NEXTAUTH REQUEST: ${method} ${url}`)
  
  if (method === 'POST') {
    try {
      // Clone the request to read the body without consuming it
      const clonedReq = req.clone()
      const body = await clonedReq.text()
      console.log(`📦 Request Body: ${body}`)
      console.log(`📋 Content-Type: ${req.headers.get('content-type')}`)
      
      // Parse form data if it's form-encoded
      if (req.headers.get('content-type')?.includes('application/x-www-form-urlencoded')) {
        const params = new URLSearchParams(body)
        console.log(`🔍 Parsed Parameters:`)
        for (const [key, value] of params.entries()) {
          console.log(`   ${key}: ${value}`)
        }
      }
    } catch (error) {
      console.log(`❌ Could not read request body: ${error.message}`)
    }
  }
  
  console.log(`🔚 End request log\n`)
  
  // Call the original handler
  return handler(req, context)
}

export { loggedHandler as GET, loggedHandler as POST }<|MERGE_RESOLUTION|>--- conflicted
+++ resolved
@@ -140,22 +140,22 @@
           }
         },
         async authorize(credentials, req) {
-          console.log('🔐 AUTHORIZE FUNCTION CALLED!')
-          console.log('   Credentials received:', credentials)
-          console.log('   Request object:', req ? 'Present' : 'Missing')
+          authLog('AUTHORIZE FUNCTION CALLED!');
+          authLog('Credentials received:', credentials);
+          authLog('Request object:', req ? 'Present' : 'Missing');
           
           if (!credentials?.userId) {
-            console.log('❌ No userId provided in credentials')
+            authLog('❌ No userId provided in credentials');
             return null
           }
           
           const user = mockUsers.find(u => u.id === credentials.userId)
           if (!user) {
-            console.log('❌ User not found for ID:', credentials.userId)
+            authLog('❌ User not found for ID:', credentials.userId);
             return null
           }
           
-          console.log('✅ User found, authenticating:', user.name)
+          authLog('✅ User found, authenticating:', user.name);
           
           // Return user object for JWT
           return {
@@ -185,16 +185,14 @@
     ]
 
 // Debug environment variables
-console.log('🔧 NextAuth Environment Check:')
-console.log('   NODE_ENV:', process.env.NODE_ENV)
-console.log('   NEXTAUTH_URL:', process.env.NEXTAUTH_URL)
-console.log('   NEXTAUTH_SECRET:', process.env.NEXTAUTH_SECRET ? 'Set' : 'Not set')
-
-export const authOptions = {
-  debug: true, // Enable NextAuth debug logging
+authLog('NextAuth Environment Check:');
+authLog('NODE_ENV:', process.env.NODE_ENV);
+authLog('NEXTAUTH_URL:', process.env.NEXTAUTH_URL);
+authLog('NEXTAUTH_SECRET:', process.env.NEXTAUTH_SECRET ? 'Set' : 'Not set');
+
+const handler = NextAuth({
   adapter: process.env.NODE_ENV === 'development' ? undefined : PrismaAdapter(prisma),
   providers,
-<<<<<<< HEAD
   debug: isDebugEnabled, // Only enable when explicitly requested
   callbacks: {
     signIn: handleSignIn,
@@ -227,109 +225,8 @@
     signIn: '/mock-signin',
     newUser: '/onboarding',
   } : {
-=======
-  session: {
-    strategy: 'jwt', // REQUIRED for credentials provider
-  },
-  callbacks: {
-    async jwt({ token, user, account }) {
-      console.log('🔧 JWT Callback - token:', token, 'user:', user, 'account:', account)
-      
-      // When user signs in with credentials, add user info to JWT token
-      if (user) {
-        token.sub = user.id
-        token.name = user.name
-        token.email = user.email
-        token.picture = user.image
-        console.log('✅ JWT token updated with user data')
-      }
-      
-      // Store Google OAuth tokens securely in database, not JWT
-      if (account && account.provider === 'google' && account.access_token) {
-        // Store tokens in database via Account model (handled by NextAuth adapter)
-        // Don't store in JWT for security reasons
-        console.log('✅ Google tokens will be stored securely via adapter')
-      }
-      
-      return token
-    },
-    async session({ session, token }) {
-      console.log('🔧 Session Callback - session:', session, 'token:', token)
-      
-      // Get user info from JWT token for session
-      if (token) {
-        session.user = {
-          id: token.sub,
-          name: token.name,
-          email: token.email,
-          image: token.picture
-        }
-        console.log('✅ Session updated with token data')
-      }
-      return session
-    },
-    async signIn({ user, account, profile }) {
-      console.log('🔧 SignIn Callback - user:', user, 'account:', account)
-      // Always allow sign in for development and production
-      return true
-    },
-    async redirect({ url, baseUrl }) {
-      console.log('🔧 Redirect Callback - url:', url, 'baseUrl:', baseUrl)
-      
-      // Custom redirect logic for onboarding flow
-      if (process.env.NODE_ENV === 'production') {
-        // In production, new users should go to onboarding
-        return `${baseUrl}/onboarding`
-      }
-      
-      // Development uses our custom flow
-      if (url.startsWith('/')) return `${baseUrl}${url}`
-      if (new URL(url).origin === baseUrl) return url
-      return `${baseUrl}/dashboard`
-    },
-  },
-  secret: process.env.NEXTAUTH_SECRET || 'development-secret',
-  pages: {
-    signIn: '/mock-signin',
->>>>>>> 5c692cdd
     newUser: '/onboarding',
   },
-}
-
-const handler = NextAuth(authOptions)
-
-// Wrap the handler to log incoming requests
-async function loggedHandler(req: Request, context: any) {
-  const method = req.method
-  const url = req.url
-  
-  console.log(`\n🌐 NEXTAUTH REQUEST: ${method} ${url}`)
-  
-  if (method === 'POST') {
-    try {
-      // Clone the request to read the body without consuming it
-      const clonedReq = req.clone()
-      const body = await clonedReq.text()
-      console.log(`📦 Request Body: ${body}`)
-      console.log(`📋 Content-Type: ${req.headers.get('content-type')}`)
-      
-      // Parse form data if it's form-encoded
-      if (req.headers.get('content-type')?.includes('application/x-www-form-urlencoded')) {
-        const params = new URLSearchParams(body)
-        console.log(`🔍 Parsed Parameters:`)
-        for (const [key, value] of params.entries()) {
-          console.log(`   ${key}: ${value}`)
-        }
-      }
-    } catch (error) {
-      console.log(`❌ Could not read request body: ${error.message}`)
-    }
-  }
-  
-  console.log(`🔚 End request log\n`)
-  
-  // Call the original handler
-  return handler(req, context)
-}
-
-export { loggedHandler as GET, loggedHandler as POST }+})
+
+export { handler as GET, handler as POST }