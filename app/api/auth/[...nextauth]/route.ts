--- conflicted
+++ resolved
@@ -89,7 +89,6 @@
     strategy: 'jwt', // REQUIRED for credentials provider
   },
   callbacks: {
-<<<<<<< HEAD
     async jwt({ token, user, account }) {
       console.log('🔧 JWT Callback - token:', token, 'user:', user, 'account:', account)
       
@@ -113,35 +112,6 @@
           name: token.name,
           email: token.email,
           image: token.picture
-=======
-    async signIn({ user, account, profile }) {
-      // In production, always allow Google OAuth sign-in
-      if (process.env.NODE_ENV === 'production') {
-        return true
-      }
-      
-      // Development logic (existing)
-      return true
-    },
-    async redirect({ url, baseUrl }) {
-      // Custom redirect logic for onboarding flow
-      if (process.env.NODE_ENV === 'production') {
-        // In production, new users should go to onboarding
-        // Returning users should go to dashboard
-        // For now, always redirect to onboarding - we'll add user check later
-        return `${baseUrl}/onboarding`
-      }
-      
-      // Development uses our custom flow
-      return url.startsWith(baseUrl) ? url : baseUrl
-    },
-    session: async ({ session, token, user }) => {
-      if (session?.user) {
-        if (user && 'id' in user) {
-          (session.user as any).id = user.id
-        } else if (token?.sub) {
-          (session.user as any).id = token.sub
->>>>>>> d74da038
         }
         console.log('✅ Session updated with token data')
       }
@@ -149,12 +119,19 @@
     },
     async signIn({ user, account, profile }) {
       console.log('🔧 SignIn Callback - user:', user, 'account:', account)
-      // Always allow sign in for development
+      // Always allow sign in for development and production
       return true
     },
     async redirect({ url, baseUrl }) {
       console.log('🔧 Redirect Callback - url:', url, 'baseUrl:', baseUrl)
-      // Custom redirect logic
+      
+      // Custom redirect logic for onboarding flow
+      if (process.env.NODE_ENV === 'production') {
+        // In production, new users should go to onboarding
+        return `${baseUrl}/onboarding`
+      }
+      
+      // Development uses our custom flow
       if (url.startsWith('/')) return `${baseUrl}${url}`
       if (new URL(url).origin === baseUrl) return url
       return `${baseUrl}/dashboard`
