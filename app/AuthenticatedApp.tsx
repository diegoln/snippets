--- conflicted
+++ resolved
@@ -626,39 +626,6 @@
                   </div>
                 )}
                 
-<<<<<<< HEAD
-                {!snippets.find(snippet => snippet.weekNumber === getCurrentWeek()) && (
-                  <button 
-                    onClick={handleAddCurrentWeek}
-                    className="w-full p-3 border-2 border-dashed border-neutral-600/30 rounded-card text-secondary hover:border-primary-600/50 hover:text-primary-600 hover:bg-primary-100/30 transition-advance focus:outline-none focus:ring-2 focus:ring-accent-500 focus:ring-offset-2"
-                    aria-label="Add current week reflection"
-                    title={`Add reflection for week ${getCurrentWeek()}`}
-                  >
-                    + Add Current Week (Week {getCurrentWeek()})
-                  </button>
-                )}
-=======
-                {/* Calendar Integration Prompt */}
-                <div className="bg-blue-50 border border-blue-200 rounded-lg p-4 mb-4">
-                  <div className="flex items-start space-x-3">
-                    <svg className="flex-shrink-0 w-5 h-5 text-blue-500 mt-0.5" fill="currentColor" viewBox="0 0 24 24">
-                      <path d="M19 3h-1V1h-2v2H8V1H6v2H5c-1.11 0-1.99.9-1.99 2L3 19c0 1.1.89 2 2 2h14c1.1 0 2-.9 2-2V5c0-1.1-.9-2-2-2zm0 16H5V8h14v11zM7 10h5v5H7z"/>
-                    </svg>
-                    <div className="flex-1">
-                      <h4 className="text-sm font-medium text-blue-900 mb-1">Get more from your reflections</h4>
-                      <p className="text-sm text-blue-700 mb-3">
-                        Connect your Google Calendar to automatically include meeting context in your weekly reflections.
-                      </p>
-                      <button
-                        onClick={() => setShowSettings(true)}
-                        className="text-sm text-blue-600 hover:text-blue-800 font-medium underline"
-                      >
-                        Connect calendar in Settings →
-                      </button>
-                    </div>
-                  </div>
-                </div>
-                
                 {/* Action Buttons */}
                 <div className="space-y-3">
                   {!snippets.find(snippet => snippet.weekNumber === getCurrentWeek()) && (
@@ -685,7 +652,6 @@
                     disabled={!!snippets.find(snippet => snippet.weekNumber === getCurrentWeek())}
                   />
                 </div>
->>>>>>> 325e1a27
               </nav>
             </div>
           </aside>
