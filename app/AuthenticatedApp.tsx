'use client'

import React, { useState, useEffect, useCallback, useReducer, useMemo } from 'react'
import { useSession, signOut } from 'next-auth/react'
import { Settings } from '../components/Settings'
import { PerformanceAssessmentComponent } from '../components/PerformanceAssessment'
import { ErrorBoundary } from '../components/ErrorBoundary'
import { MarkdownRenderer } from '../components/MarkdownRenderer'
import { Logo } from '../components/Logo'
import { SafeImage } from '../components/SafeImage'
import { SettingsIcon, LogoutIcon } from '../components/icons'
import { PerformanceSettings } from '../types/settings'
import { PerformanceAssessment, AssessmentFormData, AssessmentContext, AssessmentAction, ASSESSMENT_CONSTANTS } from '../types/performance'
import { llmProxy } from '../lib/llmproxy'
import { formatDateRangeWithYear } from '../lib/date-utils'
import { getCurrentWeekNumber } from '../lib/week-utils'

interface WeeklySnippet {
  id: string
  weekNumber: number
  startDate: string
  endDate: string
  content: string
}

const assessmentReducer = (state: PerformanceAssessment[], action: AssessmentAction): PerformanceAssessment[] => {
  switch (action.type) {
    case 'ADD_ASSESSMENT':
      return [action.payload, ...state]
    
    case 'UPDATE_ASSESSMENT':
      return state.map(assessment => 
        assessment.id === action.id 
          ? { ...assessment, ...action.updates }
          : assessment
      )
    
    case 'REMOVE_ASSESSMENT':
      return state.filter(assessment => assessment.id !== action.id)
    
    case 'SET_ASSESSMENTS':
      return action.payload
    
    default:
      return state
  }
}

const sanitizeInput = (input: string): string => {
  return input
    .trim()
    .replace(/[<>]/g, '')
    .substring(0, ASSESSMENT_CONSTANTS.MAX_CYCLE_NAME_LENGTH)
}

interface SnippetEditorProps {
  initialContent: string
  onSave: (content: string) => Promise<void>
  onCancel: () => void
}

export const AuthenticatedApp = (): JSX.Element => {
  const { data: session } = useSession()
<<<<<<< HEAD
  const devAuth = useDevAuth() // Always call hooks
  
  const currentUser = isDev ? devAuth.user : session?.user
=======
  const currentUser = session?.user
>>>>>>> 5c692cdd
  const [snippets, setSnippets] = useState<WeeklySnippet[]>([])
  const [selectedSnippet, setSelectedSnippet] = useState<WeeklySnippet | null>(null)
  const [isEditing, setIsEditing] = useState<boolean>(false)
  const [showSettings, setShowSettings] = useState<boolean>(false)
  const [activeTab, setActiveTab] = useState<'snippets' | 'performance'>('snippets')
  const [assessments, dispatch] = useReducer(assessmentReducer, [])
  const [currentPage, setCurrentPage] = useState<number>(0)
  const [userSettings, setUserSettings] = useState<PerformanceSettings>({
    jobTitle: '',
    seniorityLevel: '',
    careerLadderFile: null,
    performanceFeedback: '',
    performanceFeedbackFile: null
  })

  const sortedAssessments = useMemo(() => 
    [...assessments].sort((a, b) => new Date(b.createdAt).getTime() - new Date(a.createdAt).getTime()),
    [assessments]
  )

  const SNIPPETS_PER_PAGE = 4
  const totalPages = Math.ceil(snippets.length / SNIPPETS_PER_PAGE)
  const startIndex = currentPage * SNIPPETS_PER_PAGE
  const endIndex = startIndex + SNIPPETS_PER_PAGE
  const paginatedSnippets = snippets.slice(startIndex, endIndex)
  
  useEffect(() => {
    setCurrentPage(0)
  }, [snippets.length])

  useEffect(() => {
    const fetchSnippets = async () => {
      try {
        const response = await fetch('/api/snippets')
        if (response.ok) {
          const snippetsData = await response.json()
          setSnippets(snippetsData)
          
          if (snippetsData.length > 0) {
            setSelectedSnippet(snippetsData[0])
          }
        } else {
          console.error('Failed to fetch snippets:', response.statusText)
          setSnippets([])
        }
      } catch (error) {
        console.error('Error fetching snippets:', error)
        setSnippets([])
      }
    }

    fetchSnippets()

    const fetchAssessments = async () => {
      try {
        const response = await fetch('/api/assessments')
        if (response.ok) {
          const assessmentsData = await response.json()
          dispatch({ type: 'SET_ASSESSMENTS', payload: assessmentsData })
        } else {
          console.error('Failed to fetch assessments:', response.statusText)
          dispatch({ type: 'SET_ASSESSMENTS', payload: [] })
        }
      } catch (error) {
        console.error('Error fetching assessments:', error)
        dispatch({ type: 'SET_ASSESSMENTS', payload: [] })
      }
    }

    fetchAssessments()
  }, [])

  const handleSaveSnippet = useCallback(async (content: string): Promise<void> => {
    if (!selectedSnippet) return

    try {
      const response = await fetch('/api/snippets', {
        method: 'PUT',
        headers: {
          'Content-Type': 'application/json',
        },
        body: JSON.stringify({
          id: selectedSnippet.id,
          content
        })
      })

      if (response.ok) {
        const updatedSnippet = await response.json()
        
        const updatedSnippets = snippets.map(snippet =>
          snippet.id === selectedSnippet.id
            ? { ...snippet, content }
            : snippet
        )
        
        setSnippets(updatedSnippets)
        setSelectedSnippet({ ...selectedSnippet, content })
        setIsEditing(false)
      } else {
        console.error('Failed to save snippet:', response.statusText)
      }
    } catch (error) {
      console.error('Error saving snippet:', error)
    }
  }, [selectedSnippet, snippets])

  const getCurrentWeek = useCallback((): number => {
    return getCurrentWeekNumber()
  }, [])

  const formatDateRange = useCallback((startDate: string, endDate: string): string => {
    const start = new Date(startDate)
    const end = new Date(endDate)
    return formatDateRangeWithYear(start, end)
  }, [])

  const handleSelectSnippet = useCallback((snippet: WeeklySnippet): void => {
    setSelectedSnippet(snippet)
    setIsEditing(false)
  }, [])

  const handlePreviousPage = useCallback((): void => {
    setCurrentPage(prev => Math.max(0, prev - 1))
  }, [])

  const handleNextPage = useCallback((): void => {
    setCurrentPage(prev => Math.min(totalPages - 1, prev + 1))
  }, [totalPages])

  const handleToggleEdit = useCallback((): void => {
    setIsEditing(!isEditing)
  }, [isEditing])

  const handleCancelEdit = useCallback((): void => {
    setIsEditing(false)
  }, [])

  const handleOpenSettings = useCallback((): void => {
    setShowSettings(true)
  }, [])

  const handleCloseSettings = useCallback((): void => {
    setShowSettings(false)
  }, [])

  const handleSaveSettings = useCallback(async (settings: PerformanceSettings): Promise<void> => {
    setUserSettings(settings)
    setShowSettings(false)
    console.log('Saving settings:', settings)
  }, [])

  const handleGenerateDraft = useCallback(async (request: AssessmentFormData): Promise<void> => {
    const sanitizedRequest = {
      cycleName: sanitizeInput(request.cycleName),
      startDate: request.startDate,
      endDate: request.endDate,
      assessmentDirections: request.assessmentDirections ? 
        sanitizeInput(request.assessmentDirections) : undefined
    }

    try {
      console.log(`🔄 Generating assessment for ${sanitizedRequest.cycleName}...`)
      
      const response = await fetch('/api/assessments', {
        method: 'POST',
        headers: {
          'Content-Type': 'application/json',
        },
        body: JSON.stringify(sanitizedRequest)
      })

      if (!response.ok) {
        const errorData = await response.json()
        throw new Error(errorData.error || 'Failed to generate assessment')
      }

      const generatedAssessment = await response.json()
      
      const newAssessment: PerformanceAssessment = {
        id: generatedAssessment.id,
        userId: 'user-1',
        cycleName: generatedAssessment.cycleName,
        startDate: generatedAssessment.startDate,
        endDate: generatedAssessment.endDate,
        generatedDraft: generatedAssessment.generatedDraft,
        isGenerating: false,
        createdAt: generatedAssessment.createdAt,
        updatedAt: generatedAssessment.updatedAt
      }
      
      dispatch({ type: 'ADD_ASSESSMENT', payload: newAssessment })

      console.log(`✅ Assessment generated successfully!`, generatedAssessment.stats)
    } catch (error) {
      console.error('Failed to generate assessment:', error)
      alert(`Failed to generate assessment: ${error instanceof Error ? error.message : 'Unknown error'}`)
    }
  }, [dispatch])

  const handleDeleteAssessment = useCallback(async (assessmentId: string): Promise<void> => {
    try {
      dispatch({ type: 'REMOVE_ASSESSMENT', id: assessmentId })
      console.log('Deleting assessment:', assessmentId)
    } catch (error) {
      console.error('Failed to delete assessment:', error)
      throw error
    }
  }, [])

  const handleAddCurrentWeek = useCallback(async (): Promise<void> => {
    try {
      const currentWeek = getCurrentWeek()
      
      const existingSnippet = snippets.find(snippet => snippet.weekNumber === currentWeek)
      if (existingSnippet) {
        setSelectedSnippet(existingSnippet)
        setIsEditing(true)
        return
      }

      const response = await fetch('/api/snippets', {
        method: 'POST',
        headers: {
          'Content-Type': 'application/json',
        },
        body: JSON.stringify({
          weekNumber: currentWeek,
          content: '## Done\n\n- \n\n## Next\n\n- \n\n## Notes\n\n'
        })
      })

      if (response.ok) {
        const newSnippet = await response.json()
        
        const updatedSnippets = [newSnippet, ...snippets]
        setSnippets(updatedSnippets)
        setSelectedSnippet(newSnippet)
        setIsEditing(true)
        
        setCurrentPage(0)
      } else {
        console.error('Failed to create snippet:', response.statusText)
        alert('Failed to create new snippet. Please try again.')
      }
    } catch (error) {
      console.error('Error creating snippet:', error)
      alert('Failed to create new snippet. Please try again.')
    }
  }, [getCurrentWeek, snippets])

  const handleSignOut = () => {
    signOut({ callbackUrl: '/' })
  }

  return (
    <div className="min-h-screen bg-neutral-100">
      <div className="container mx-auto px-4 py-8">
        <header className="mb-6">
          {/* Mobile Layout */}
          <div className="block md:hidden">
            <div className="flex justify-between items-center mb-3">
              <Logo variant="horizontal" width={120} priority />
              <div className="flex items-center space-x-2">
                {currentUser && (
                  <SafeImage
                    src={currentUser.image}
                    alt={currentUser.name ? `${currentUser.name}'s profile picture` : 'User profile picture'}
                    className="w-8 h-8 rounded-full"
                  />
                )}
                <button
                  onClick={handleOpenSettings}
                  className="btn-primary p-2 rounded-full shadow-elevation-1 min-w-[2.5rem] min-h-[2.5rem] flex items-center justify-center"
                  aria-label="Open settings"
                  aria-describedby="mobile-settings-desc"
                >
                  <SettingsIcon />
                  <span id="mobile-settings-desc" className="sr-only">Open application settings and preferences</span>
                </button>
                <button
                  onClick={handleSignOut}
                  className="text-secondary hover:text-primary-600 transition-advance p-2 min-w-[2.5rem] min-h-[2.5rem] flex items-center justify-center rounded-md"
                  aria-label="Sign out of your account"
                  aria-describedby="mobile-signout-desc"
                >
                  <LogoutIcon />
                  <span id="mobile-signout-desc" className="sr-only">Sign out of your account and return to login</span>
                </button>
              </div>
            </div>
            {currentUser && (
              <div className="text-center">
                <p className="text-sm text-secondary font-medium">Welcome back, {currentUser.name}</p>
                <p className="text-xs text-secondary opacity-75">See beyond the busy.</p>
              </div>
            )}
          </div>

          {/* Desktop Layout */}
          <div className="hidden md:flex justify-between items-center">
            <div className="flex items-center space-x-4">
              <Logo variant="horizontal" width={160} priority />
              <div className="hidden lg:block">
                <p className="text-sm text-secondary font-medium tracking-wide">See beyond the busy.</p>
              </div>
            </div>
            <div className="flex items-center space-x-4">
              {currentUser && (
                <div className="flex items-center space-x-3">
                  <SafeImage
                    src={currentUser.image}
                    alt={currentUser.name ? `${currentUser.name}'s profile picture` : 'User profile picture'}
                    className="w-8 h-8 rounded-full"
                  />
                  <span className="text-sm text-secondary hidden lg:block">
                    {currentUser.name}
                  </span>
                </div>
              )}
              <button
                onClick={handleOpenSettings}
                className="btn-primary px-4 py-2 rounded-pill flex items-center space-x-2 shadow-elevation-1"
                aria-label="Open performance cycle settings"
              >
                <svg className="w-5 h-5" fill="none" stroke="currentColor" viewBox="0 0 24 24">
                  <path strokeLinecap="round" strokeLinejoin="round" strokeWidth={2} d="M10.325 4.317c.426-1.756 2.924-1.756 3.35 0a1.724 1.724 0 002.573 1.066c1.543-.94 3.31.826 2.37 2.37a1.724 1.724 0 001.065 2.572c1.756.426 1.756 2.924 0 3.35a1.724 1.724 0 00-1.066 2.573c.94 1.543-.826 3.31-2.37 2.37a1.724 1.724 0 00-2.572 1.065c-.426 1.756-2.924 1.756-3.35 0a1.724 1.724 0 00-2.573-1.066c-1.543.94-3.31-.826-2.37-2.37a1.724 1.724 0 00-1.065-2.572c-1.756-.426-1.756-2.924 0-3.35a1.724 1.724 0 001.066-2.573c-.94-1.543.826-3.31 2.37-2.37.996.608 2.296.07 2.572-1.065z" />
                  <path strokeLinecap="round" strokeLinejoin="round" strokeWidth={2} d="M15 12a3 3 0 11-6 0 3 3 0 016 0z" />
                </svg>
                <span className="hidden xl:inline">Settings</span>
              </button>
              <button
                onClick={handleSignOut}
                className="text-secondary hover:text-primary-600 transition-advance px-3 py-2"
              >
                Sign Out
              </button>
            </div>
          </div>
        </header>

        <nav className="mb-8">
          <div className="border-b border-neutral-600/20">
            <div className="-mb-px flex gap-4 md:gap-8 overflow-x-auto scrollbar-hide">
              <button
                onClick={() => setActiveTab('snippets')}
                className={`py-3 px-2 md:px-1 border-b-2 font-medium text-sm whitespace-nowrap transition-advance min-w-fit focus:outline-none focus:ring-2 focus:ring-accent-500 focus:ring-offset-2 ${
                  activeTab === 'snippets'
                    ? 'border-accent-500 text-primary-600'
                    : 'border-transparent text-secondary hover:text-primary-600 hover:border-neutral-600/30'
                }`}
                role="tab"
                aria-selected={activeTab === 'snippets'}
                aria-controls="snippets-panel"
                id="snippets-tab"
              >
                Weekly Snippets
              </button>
              <button
                onClick={() => setActiveTab('performance')}
                className={`py-3 px-2 md:px-1 border-b-2 font-medium text-sm whitespace-nowrap transition-advance min-w-fit focus:outline-none focus:ring-2 focus:ring-accent-500 focus:ring-offset-2 ${
                  activeTab === 'performance'
                    ? 'border-accent-500 text-primary-600'
                    : 'border-transparent text-secondary hover:text-primary-600 hover:border-neutral-600/30'
                }`}
                role="tab"
                aria-selected={activeTab === 'performance'}
                aria-controls="performance-panel"
                id="performance-tab"
              >
                Performance Drafts
              </button>
            </div>
          </div>
        </nav>
        
        <div 
          role="tabpanel" 
          aria-labelledby={activeTab === 'snippets' ? 'snippets-tab' : 'performance-tab'}
          id={activeTab === 'snippets' ? 'snippets-panel' : 'performance-panel'}
        >
        {activeTab === 'snippets' ? (
          <div className="grid grid-cols-1 lg:grid-cols-3 gap-4 md:gap-6">
          
          <aside className="lg:col-span-1">
            <div className="card bg-white p-4 md:p-6">
              <h2 className="text-heading-2 text-primary mb-4 md:mb-6">Your Snippets</h2>
              
              <nav className="space-y-2">
                {paginatedSnippets.map((snippet) => (
                  <button
                    key={snippet.id}
                    onClick={() => handleSelectSnippet(snippet)}
                    className={`w-full text-left p-4 rounded-card cursor-pointer transition-advance ${
                      selectedSnippet?.id === snippet.id
                        ? 'bg-primary-100 border-accent-500 border-2 shadow-elevation-1'
                        : isEditing && selectedSnippet?.id === snippet.id
                        ? 'bg-accent-500/10 border-accent-500/30 border'
                        : 'bg-neutral-100 hover:bg-primary-100/50'
                    }`}
                    aria-pressed={selectedSnippet?.id === snippet.id}
                  >
                    <div className="font-semibold text-primary">
                      Week {snippet.weekNumber}
                    </div>
                    <div className="text-sm text-secondary font-mono">
                      {formatDateRange(snippet.startDate, snippet.endDate)}
                    </div>
                  </button>
                ))}
                
                {totalPages > 1 && (
                  <div className="flex items-center justify-between pt-4 border-t border-gray-200">
                    <button
                      onClick={handlePreviousPage}
                      disabled={currentPage === 0}
                      className="px-3 py-1 text-sm bg-white border border-gray-300 rounded-md hover:bg-gray-50 disabled:opacity-50 disabled:cursor-not-allowed"
                      aria-label="Previous page"
                    >
                      Previous
                    </button>
                    
                    <div className="text-sm text-gray-600">
                      {currentPage + 1} of {totalPages}
                    </div>
                    
                    <button
                      onClick={handleNextPage}
                      disabled={currentPage === totalPages - 1}
                      className="px-3 py-1 text-sm bg-white border border-gray-300 rounded-md hover:bg-gray-50 disabled:opacity-50 disabled:cursor-not-allowed"
                      aria-label="Next page"
                    >
                      Next
                    </button>
                  </div>
                )}
                
                {/* Calendar Integration Prompt */}
                <div className="bg-blue-50 border border-blue-200 rounded-lg p-4 mb-4">
                  <div className="flex items-start space-x-3">
                    <svg className="flex-shrink-0 w-5 h-5 text-blue-500 mt-0.5" fill="currentColor" viewBox="0 0 24 24">
                      <path d="M19 3h-1V1h-2v2H8V1H6v2H5c-1.11 0-1.99.9-1.99 2L3 19c0 1.1.89 2 2 2h14c1.1 0 2-.9 2-2V5c0-1.1-.9-2-2-2zm0 16H5V8h14v11zM7 10h5v5H7z"/>
                    </svg>
                    <div className="flex-1">
                      <h4 className="text-sm font-medium text-blue-900 mb-1">Get more from your snippets</h4>
                      <p className="text-sm text-blue-700 mb-3">
                        Connect your Google Calendar to automatically include meeting context in your weekly snippets.
                      </p>
                      <button
                        onClick={() => setShowSettings(true)}
                        className="text-sm text-blue-600 hover:text-blue-800 font-medium underline"
                      >
                        Connect calendar in Settings →
                      </button>
                    </div>
                  </div>
                </div>
                
                <button 
                  onClick={handleAddCurrentWeek}
                  className="w-full p-3 border-2 border-dashed border-neutral-600/30 rounded-card text-secondary hover:border-primary-600/50 hover:text-primary-600 hover:bg-primary-100/30 transition-advance focus:outline-none focus:ring-2 focus:ring-accent-500 focus:ring-offset-2"
                  aria-label="Add current week snippet"
                  title={`Add snippet for week ${getCurrentWeek()}`}
                >
                  + Add Current Week (Week {getCurrentWeek()})
                </button>
              </nav>
            </div>
          </aside>

          <main className="lg:col-span-2">
            {selectedSnippet ? (
              <article className="bg-white rounded-lg shadow-md p-4 md:p-6">
                <header className="flex flex-col sm:flex-row sm:justify-between sm:items-center gap-3 mb-4">
                  <h2 className="text-lg sm:text-xl font-semibold">
                    Week {selectedSnippet.weekNumber} - {formatDateRange(selectedSnippet.startDate, selectedSnippet.endDate)}
                  </h2>
                  <button
                    onClick={handleToggleEdit}
                    className="px-4 py-2 bg-blue-600 text-white rounded-md hover:bg-blue-700 transition-colors focus:ring-2 focus:ring-blue-500 focus:ring-offset-2 self-start sm:self-auto"
                    aria-label={isEditing ? 'Cancel editing' : 'Edit snippet'}
                  >
                    {isEditing ? 'Cancel' : 'Edit'}
                  </button>
                </header>

                {isEditing ? (
                  <SnippetEditor
                    initialContent={selectedSnippet.content}
                    onSave={handleSaveSnippet}
                    onCancel={handleCancelEdit}
                  />
                ) : (
                  <MarkdownRenderer 
                    content={selectedSnippet.content}
                    className="min-h-32"
                  />
                )}
              </article>
            ) : (
              <div className="bg-white rounded-lg shadow-md p-4 md:p-6 text-center text-gray-500">
                <p>Select a snippet to view or edit</p>
              </div>
            )}
          </main>
        </div>
        ) : (
          <ErrorBoundary
            fallback={
              <div className="bg-red-50 border border-red-200 rounded-lg p-6">
                <h3 className="text-red-800 font-semibold mb-2">Assessment Error</h3>
                <p className="text-red-600">Failed to load performance assessments. Please refresh the page.</p>
              </div>
            }
          >
            <PerformanceAssessmentComponent
              assessments={sortedAssessments}
              onGenerateDraft={handleGenerateDraft}
              onDeleteAssessment={handleDeleteAssessment}
            />
          </ErrorBoundary>
        )}
        </div>

        {showSettings && (
          <Settings
            onSave={handleSaveSettings}
            onClose={handleCloseSettings}
            initialSettings={userSettings}
          />
        )}
      </div>
    </div>
  )
}

function SnippetEditor({ 
  initialContent, 
  onSave, 
  onCancel 
}: SnippetEditorProps): JSX.Element {
  const [content, setContent] = useState<string>(initialContent)
  const [activeTab, setActiveTab] = useState<'edit' | 'preview'>('edit')

  const handleContentChange = useCallback((event: React.ChangeEvent<HTMLTextAreaElement>): void => {
    setContent(event.target.value)
  }, [])

  const handleSave = useCallback(async (): Promise<void> => {
    await onSave(content)
  }, [content, onSave])

  return (
    <div className="space-y-4">
      <div className="border-b border-gray-200">
        <div className="-mb-px flex space-x-8">
          <button
            onClick={() => setActiveTab('edit')}
            className={`py-2 px-1 border-b-2 font-medium text-sm ${
              activeTab === 'edit'
                ? 'border-blue-500 text-blue-600'
                : 'border-transparent text-gray-500 hover:text-gray-700 hover:border-gray-300'
            }`}
          >
            Edit
          </button>
          <button
            onClick={() => setActiveTab('preview')}
            className={`py-2 px-1 border-b-2 font-medium text-sm ${
              activeTab === 'preview'
                ? 'border-blue-500 text-blue-600'
                : 'border-transparent text-gray-500 hover:text-gray-700 hover:border-gray-300'
            }`}
          >
            Preview
          </button>
        </div>
      </div>

      {activeTab === 'edit' ? (
        <textarea
          value={content}
          onChange={handleContentChange}
          className="w-full h-64 p-3 border border-gray-300 rounded-md focus:ring-2 focus:ring-blue-500 focus:border-transparent resize-none font-mono text-sm"
          placeholder="Describe what you accomplished this week and your plans for next week..."
          aria-label="Snippet content editor"
        />
      ) : (
        <div className="w-full h-64 p-3 border border-gray-300 rounded-md bg-gray-50 overflow-y-auto">
          {content.trim() ? (
            <MarkdownRenderer content={content} className="text-sm" />
          ) : (
            <p className="text-gray-500 italic">Nothing to preview yet. Switch to Edit mode to add content.</p>
          )}
        </div>
      )}
      
      <div className="flex justify-between">
        <div className="text-sm text-gray-500">
          {activeTab === 'edit' ? 'Supports Markdown formatting' : 'Preview of your formatted content'}
        </div>
        <div className="flex gap-3">
          <button
            onClick={handleSave}
            className="px-4 py-2 bg-green-600 text-white rounded-md hover:bg-green-700 transition-colors focus:ring-2 focus:ring-green-500 focus:ring-offset-2"
            aria-label="Save snippet changes"
          >
            Save
          </button>
          <button
            onClick={onCancel}
            className="px-4 py-2 bg-gray-600 text-white rounded-md hover:bg-gray-700 transition-colors focus:ring-2 focus:ring-gray-500 focus:ring-offset-2"
            aria-label="Cancel editing"
          >
            Cancel
          </button>
        </div>
      </div>
    </div>
  )
}<|MERGE_RESOLUTION|>--- conflicted
+++ resolved
@@ -61,13 +61,7 @@
 
 export const AuthenticatedApp = (): JSX.Element => {
   const { data: session } = useSession()
-<<<<<<< HEAD
-  const devAuth = useDevAuth() // Always call hooks
-  
-  const currentUser = isDev ? devAuth.user : session?.user
-=======
   const currentUser = session?.user
->>>>>>> 5c692cdd
   const [snippets, setSnippets] = useState<WeeklySnippet[]>([])
   const [selectedSnippet, setSelectedSnippet] = useState<WeeklySnippet | null>(null)
   const [isEditing, setIsEditing] = useState<boolean>(false)
