'use client'

import React, { useState, useEffect, useCallback, useReducer, useMemo } from 'react'
import { useSession, signOut } from 'next-auth/react'
import { useRouter } from 'next/navigation'
import { Settings } from '../components/Settings'
import { CareerCheckInComponent } from '../components/CareerCheckIn'
import { ErrorBoundary } from '../components/ErrorBoundary'
import { MarkdownRenderer } from '../components/MarkdownRenderer'
import { Logo } from '../components/Logo'
import { LoadingSpinner } from '../components/LoadingSpinner'
import { SafeImage } from '../components/SafeImage'
import { SettingsIcon, LogoutIcon } from '../components/icons'
import { PerformanceSettings } from '../types/settings'
import { PerformanceAssessment, AssessmentFormData, AssessmentContext, AssessmentAction, ASSESSMENT_CONSTANTS, CheckInFormData, CheckInContext } from '../types/performance'
import { llmProxy } from '../lib/llmproxy'
import { formatDateRangeWithYear } from '../lib/date-utils'
import { getCurrentWeekNumber } from '../lib/week-utils'

interface WeeklySnippet {
  id: string
  weekNumber: number
  startDate: string
  endDate: string
  content: string
}

const assessmentReducer = (state: PerformanceAssessment[], action: AssessmentAction): PerformanceAssessment[] => {
  switch (action.type) {
    case 'ADD_ASSESSMENT':
      return [action.payload, ...state]
    
    case 'UPDATE_ASSESSMENT':
      return state.map(assessment => 
        assessment.id === action.id 
          ? { ...assessment, ...action.updates }
          : assessment
      )
    
    case 'REMOVE_ASSESSMENT':
      return state.filter(assessment => assessment.id !== action.id)
    
    case 'SET_ASSESSMENTS':
      return action.payload
    
    default:
      return state
  }
}

const sanitizeInput = (input: string): string => {
  return input
    .trim()
    .replace(/[<>]/g, '')
    .substring(0, ASSESSMENT_CONSTANTS.MAX_CYCLE_NAME_LENGTH)
}

interface SnippetEditorProps {
  initialContent: string
  onSave: (content: string) => Promise<void>
  onCancel: () => void
}

export const AuthenticatedApp = (): JSX.Element => {
  const { data: session } = useSession()
  const currentUser = session?.user
  const router = useRouter()
  const [snippets, setSnippets] = useState<WeeklySnippet[]>([])
  const [selectedSnippet, setSelectedSnippet] = useState<WeeklySnippet | null>(null)
  const [isEditing, setIsEditing] = useState<boolean>(false)
  const [showSettings, setShowSettings] = useState<boolean>(false)
  const [activeTab, setActiveTab] = useState<'snippets' | 'performance'>('snippets')
  const [assessments, dispatch] = useReducer(assessmentReducer, [])
  const [currentPage, setCurrentPage] = useState<number>(0)
  const [userSettings, setUserSettings] = useState<PerformanceSettings>({
    jobTitle: '',
    seniorityLevel: '',
    careerLadderFile: null,
    performanceFeedback: '',
    performanceFeedbackFile: null
  })
  const [isCheckingOnboarding, setIsCheckingOnboarding] = useState(true)
  const [isLoadingData, setIsLoadingData] = useState(true)

  const sortedAssessments = useMemo(() => 
    [...assessments].sort((a, b) => new Date(b.createdAt).getTime() - new Date(a.createdAt).getTime()),
    [assessments]
  )

  const SNIPPETS_PER_PAGE = 4
  const totalPages = Math.ceil(snippets.length / SNIPPETS_PER_PAGE)
  const startIndex = currentPage * SNIPPETS_PER_PAGE
  const endIndex = startIndex + SNIPPETS_PER_PAGE
  const paginatedSnippets = snippets.slice(startIndex, endIndex)
  
  useEffect(() => {
    setCurrentPage(0)
  }, [snippets.length])

  // Check onboarding status first
  useEffect(() => {
    const checkOnboardingStatus = async () => {
      try {
        const response = await fetch('/api/user/profile')
        if (response.ok) {
          const userData = await response.json()
          
          if (!userData.onboardingCompleted) {
            // User hasn't completed onboarding, redirect to onboarding wizard
            router.replace('/onboarding-wizard')
            return
          }
        }
      } catch (error) {
        console.error('Error checking onboarding status:', {
          error: error instanceof Error ? error.message : 'Unknown error',
<<<<<<< HEAD
          userId: currentUser?.email,
=======
          userEmail: currentUser?.email,
>>>>>>> f3688b8e
          timestamp: new Date().toISOString()
        })
        // On error, continue to dashboard (fail gracefully)
      } finally {
        setIsCheckingOnboarding(false)
      }
    }

    if (currentUser) {
      checkOnboardingStatus()
    } else {
      setIsCheckingOnboarding(false)
    }
  }, [currentUser, router])

  useEffect(() => {
    // Only fetch data if we're not checking onboarding and onboarding check is complete
    if (isCheckingOnboarding) return
    
    // Fetch both snippets and assessments concurrently for faster loading
    const fetchData = async () => {
      setIsLoadingData(true)
      try {
        // Start both requests simultaneously
        const [snippetsResponse, assessmentsResponse] = await Promise.all([
          fetch('/api/snippets'),
          fetch('/api/assessments')
        ])
        
        // Handle snippets response
        if (snippetsResponse.ok) {
          const snippetsData = await snippetsResponse.json()
          setSnippets(snippetsData)
          
          if (snippetsData.length > 0) {
            setSelectedSnippet(snippetsData[0])
          }
        } else {
          console.error('Failed to fetch snippets:', {
            status: snippetsResponse.status,
            statusText: snippetsResponse.statusText,
<<<<<<< HEAD
            userId: currentUser?.email,
=======
            userEmail: currentUser?.email,
>>>>>>> f3688b8e
            timestamp: new Date().toISOString()
          })
          setSnippets([])
        }
        
        // Handle assessments response
        if (assessmentsResponse.ok) {
          const assessmentsData = await assessmentsResponse.json()
          dispatch({ type: 'SET_ASSESSMENTS', payload: assessmentsData })
        } else {
          console.error('Failed to fetch assessments:', {
            status: assessmentsResponse.status,
            statusText: assessmentsResponse.statusText,
<<<<<<< HEAD
            userId: currentUser?.email,
=======
            userEmail: currentUser?.email,
>>>>>>> f3688b8e
            timestamp: new Date().toISOString()
          })
          dispatch({ type: 'SET_ASSESSMENTS', payload: [] })
        }
      } catch (error) {
        console.error('Error fetching data:', {
          error: error instanceof Error ? error.message : 'Unknown error',
          stack: error instanceof Error ? error.stack : undefined,
<<<<<<< HEAD
          userId: currentUser?.email,
=======
          userEmail: currentUser?.email,
>>>>>>> f3688b8e
          timestamp: new Date().toISOString()
        })
        setSnippets([])
        dispatch({ type: 'SET_ASSESSMENTS', payload: [] })
      } finally {
        setIsLoadingData(false)
      }
    }

    fetchData()
  }, [isCheckingOnboarding, currentUser?.email])

  const handleSaveSnippet = useCallback(async (content: string): Promise<void> => {
    if (!selectedSnippet) return

    try {
      const response = await fetch('/api/snippets', {
        method: 'PUT',
        headers: {
          'Content-Type': 'application/json',
        },
        body: JSON.stringify({
          id: selectedSnippet.id,
          content
        })
      })

      if (response.ok) {
        const updatedSnippet = await response.json()
        
        const updatedSnippets = snippets.map(snippet =>
          snippet.id === selectedSnippet.id
            ? { ...snippet, content }
            : snippet
        )
        
        setSnippets(updatedSnippets)
        setSelectedSnippet({ ...selectedSnippet, content })
        setIsEditing(false)
      } else {
        console.error('Failed to save reflection:', response.statusText)
      }
    } catch (error) {
      console.error('Error saving reflection:', error)
    }
  }, [selectedSnippet, snippets])

  const getCurrentWeek = useCallback((): number => {
    return getCurrentWeekNumber()
  }, [])

  const formatDateRange = useCallback((startDate: string, endDate: string): string => {
    const start = new Date(startDate)
    const end = new Date(endDate)
    return formatDateRangeWithYear(start, end)
  }, [])

  const handleSelectSnippet = useCallback((snippet: WeeklySnippet): void => {
    setSelectedSnippet(snippet)
    setIsEditing(false)
  }, [])

  const handlePreviousPage = useCallback((): void => {
    setCurrentPage(prev => Math.max(0, prev - 1))
  }, [])

  const handleNextPage = useCallback((): void => {
    setCurrentPage(prev => Math.min(totalPages - 1, prev + 1))
  }, [totalPages])

  const handleToggleEdit = useCallback((): void => {
    setIsEditing(!isEditing)
  }, [isEditing])

  const handleCancelEdit = useCallback((): void => {
    setIsEditing(false)
  }, [])

  const handleOpenSettings = useCallback((): void => {
    setShowSettings(true)
  }, [])

  const handleCloseSettings = useCallback((): void => {
    setShowSettings(false)
  }, [])

  const handleSaveSettings = useCallback(async (settings: PerformanceSettings): Promise<void> => {
    setUserSettings(settings)
    setShowSettings(false)
  }, [])

  const handleGenerateDraft = useCallback(async (request: CheckInFormData): Promise<void> => {
    const sanitizedRequest = {
      cycleName: sanitizeInput(request.cycleName),
      startDate: request.startDate,
      endDate: request.endDate,
      checkInFocusAreas: request.checkInFocusAreas ? 
        sanitizeInput(request.checkInFocusAreas) : undefined
    }

    try {
      console.log(`🔄 Generating assessment for ${sanitizedRequest.cycleName}...`)
      
      const response = await fetch('/api/assessments', {
        method: 'POST',
        headers: {
          'Content-Type': 'application/json',
        },
        body: JSON.stringify(sanitizedRequest)
      })

      if (!response.ok) {
        const errorData = await response.json()
        throw new Error(errorData.error || 'Failed to generate assessment')
      }

      const generatedAssessment = await response.json()
      
      const newAssessment: PerformanceAssessment = {
        id: generatedAssessment.id,
        userId: 'user-1',
        cycleName: generatedAssessment.cycleName,
        startDate: generatedAssessment.startDate,
        endDate: generatedAssessment.endDate,
        generatedDraft: generatedAssessment.generatedDraft,
        isGenerating: false,
        createdAt: generatedAssessment.createdAt,
        updatedAt: generatedAssessment.updatedAt
      }
      
      dispatch({ type: 'ADD_ASSESSMENT', payload: newAssessment })

      console.log(`✅ Assessment generated successfully!`, generatedAssessment.stats)
    } catch (error) {
      console.error('Failed to generate assessment:', error)
      alert(`Failed to generate assessment: ${error instanceof Error ? error.message : 'Unknown error'}`)
    }
  }, [dispatch])

  const handleDeleteAssessment = useCallback(async (assessmentId: string): Promise<void> => {
    try {
      dispatch({ type: 'REMOVE_ASSESSMENT', id: assessmentId })
      console.log('Deleting assessment:', assessmentId)
    } catch (error) {
      console.error('Failed to delete assessment:', error)
      throw error
    }
  }, [])

  const handleAddCurrentWeek = useCallback(async (): Promise<void> => {
    try {
      const currentWeek = getCurrentWeek()
      
      const existingSnippet = snippets.find(snippet => snippet.weekNumber === currentWeek)
      if (existingSnippet) {
        setSelectedSnippet(existingSnippet)
        setIsEditing(true)
        return
      }

      const response = await fetch('/api/snippets', {
        method: 'POST',
        headers: {
          'Content-Type': 'application/json',
        },
        body: JSON.stringify({
          weekNumber: currentWeek,
          year: new Date().getFullYear(),
          content: '## Done\n\n- \n\n## Next\n\n- \n\n## Notes\n\n'
        })
      })

      if (response.ok) {
        const newSnippet = await response.json()
        
        const updatedSnippets = [newSnippet, ...snippets]
        setSnippets(updatedSnippets)
        setSelectedSnippet(newSnippet)
        setIsEditing(true)
        
        setCurrentPage(0)
      } else {
        console.error('Failed to create reflection:', response.statusText)
        alert('Failed to create new reflection. Please try again.')
      }
    } catch (error) {
      console.error('Error creating reflection:', error)
      alert('Failed to create new snippet. Please try again.')
    }
  }, [getCurrentWeek, snippets])

  const handleSignOut = () => {
    // Use window.location.origin to get the current domain in production
    // This ensures we redirect to the custom domain (.io) instead of the GCP URL
    const callbackUrl = process.env.NODE_ENV === 'production' 
      ? window.location.origin
      : '/';
    
    signOut({ callbackUrl })
  }

  // Show loading screen while checking onboarding or loading initial data
  if (isCheckingOnboarding || isLoadingData) {
    return (
      <div className="min-h-screen bg-neutral-100 flex items-center justify-center">
        <div className="text-center">
          <LoadingSpinner size="lg" />
          <p className="text-secondary mt-4">
            {isCheckingOnboarding ? 'Checking your profile...' : 'Loading your dashboard...'}
          </p>
        </div>
      </div>
    )
  }

  return (
    <div className="min-h-screen bg-neutral-100">
      <div className="container mx-auto px-4 py-8">
        <header className="mb-6">
          {/* Mobile Layout */}
          <div className="block md:hidden">
            <div className="flex justify-between items-center mb-3">
              <div className="flex flex-col items-start">
                <Logo variant="horizontal" width={120} priority />
                <p className="text-xs text-secondary opacity-75 mt-1">See beyond the busy.</p>
              </div>
              <div className="flex items-center space-x-2">
                {currentUser && (
                  <SafeImage
                    src={currentUser.image}
                    alt={currentUser.name ? `${currentUser.name}'s profile picture` : 'User profile picture'}
                    className="w-8 h-8 rounded-full"
                  />
                )}
                <button
                  onClick={handleOpenSettings}
                  className="btn-primary p-2 rounded-full shadow-elevation-1 min-w-[2.5rem] min-h-[2.5rem] flex items-center justify-center"
                  aria-label="Open settings"
                  aria-describedby="mobile-settings-desc"
                >
                  <SettingsIcon />
                  <span id="mobile-settings-desc" className="sr-only">Open application settings and preferences</span>
                </button>
                <button
                  onClick={handleSignOut}
                  className="text-secondary hover:text-primary-600 transition-advance p-2 min-w-[2.5rem] min-h-[2.5rem] flex items-center justify-center rounded-md"
                  aria-label="Sign out of your account"
                  aria-describedby="mobile-signout-desc"
                >
                  <LogoutIcon />
                  <span id="mobile-signout-desc" className="sr-only">Sign out of your account and return to login</span>
                </button>
              </div>
            </div>
            {currentUser && (
              <div className="text-center">
                <p className="text-sm text-secondary font-medium">Welcome back, {currentUser.name}</p>
              </div>
            )}
          </div>

          {/* Desktop Layout */}
          <div className="hidden md:flex justify-between items-center">
            <div className="flex items-center space-x-4">
              <div className="flex flex-col items-start">
                <Logo variant="horizontal" width={120} priority />
                <p className="text-sm text-secondary font-medium tracking-wide mt-1 hidden lg:block">See beyond the busy.</p>
              </div>
            </div>
            <div className="flex items-center space-x-4">
              {currentUser && (
                <div className="flex items-center space-x-3">
                  <SafeImage
                    src={currentUser.image}
                    alt={currentUser.name ? `${currentUser.name}'s profile picture` : 'User profile picture'}
                    className="w-8 h-8 rounded-full"
                  />
                  <span className="text-sm text-secondary hidden lg:block">
                    {currentUser.name}
                  </span>
                </div>
              )}
              <button
                onClick={handleOpenSettings}
                className="btn-primary px-4 py-2 rounded-pill flex items-center space-x-2 shadow-elevation-1"
                aria-label="Open performance cycle settings"
              >
                <svg className="w-5 h-5" fill="none" stroke="currentColor" viewBox="0 0 24 24">
                  <path strokeLinecap="round" strokeLinejoin="round" strokeWidth={2} d="M10.325 4.317c.426-1.756 2.924-1.756 3.35 0a1.724 1.724 0 002.573 1.066c1.543-.94 3.31.826 2.37 2.37a1.724 1.724 0 001.065 2.572c1.756.426 1.756 2.924 0 3.35a1.724 1.724 0 00-1.066 2.573c.94 1.543-.826 3.31-2.37 2.37a1.724 1.724 0 00-2.572 1.065c-.426 1.756-2.924 1.756-3.35 0a1.724 1.724 0 00-2.573-1.066c-1.543.94-3.31-.826-2.37-2.37a1.724 1.724 0 00-1.065-2.572c-1.756-.426-1.756-2.924 0-3.35a1.724 1.724 0 001.066-2.573c-.94-1.543.826-3.31 2.37-2.37.996.608 2.296.07 2.572-1.065z" />
                  <path strokeLinecap="round" strokeLinejoin="round" strokeWidth={2} d="M15 12a3 3 0 11-6 0 3 3 0 016 0z" />
                </svg>
                <span className="hidden xl:inline">Settings</span>
              </button>
              <button
                onClick={handleSignOut}
                className="text-secondary hover:text-primary-600 transition-advance px-3 py-2"
              >
                Sign Out
              </button>
            </div>
          </div>
        </header>

        <nav className="mb-8">
          <div className="border-b border-neutral-600/20">
            <div className="-mb-px flex gap-4 md:gap-8 overflow-x-auto scrollbar-hide">
              <button
                onClick={() => setActiveTab('snippets')}
                className={`py-3 px-2 md:px-1 border-b-2 font-medium text-sm whitespace-nowrap transition-advance min-w-fit focus:outline-none focus:ring-2 focus:ring-accent-500 focus:ring-offset-2 ${
                  activeTab === 'snippets'
                    ? 'border-accent-500 text-primary-600'
                    : 'border-transparent text-secondary hover:text-primary-600 hover:border-neutral-600/30'
                }`}
                role="tab"
                aria-selected={activeTab === 'snippets'}
                aria-controls="snippets-panel"
                id="snippets-tab"
              >
Weekly Reflections
              </button>
              <button
                onClick={() => setActiveTab('performance')}
                className={`py-3 px-2 md:px-1 border-b-2 font-medium text-sm whitespace-nowrap transition-advance min-w-fit focus:outline-none focus:ring-2 focus:ring-accent-500 focus:ring-offset-2 ${
                  activeTab === 'performance'
                    ? 'border-accent-500 text-primary-600'
                    : 'border-transparent text-secondary hover:text-primary-600 hover:border-neutral-600/30'
                }`}
                role="tab"
                aria-selected={activeTab === 'performance'}
                aria-controls="performance-panel"
                id="performance-tab"
              >
                Career Check-In Drafts
              </button>
            </div>
          </div>
        </nav>
        
        <div 
          role="tabpanel" 
          aria-labelledby={activeTab === 'snippets' ? 'snippets-tab' : 'performance-tab'}
          id={activeTab === 'snippets' ? 'snippets-panel' : 'performance-panel'}
        >
        {activeTab === 'snippets' ? (
          <div className="grid grid-cols-1 lg:grid-cols-3 gap-4 md:gap-6">
          
          <aside className="lg:col-span-1">
            <div className="card bg-white p-4 md:p-6">
              <h2 className="text-heading-2 text-primary mb-4 md:mb-6">Your Reflections</h2>
              
              <nav className="space-y-2">
                {paginatedSnippets.map((snippet) => (
                  <button
                    key={snippet.id}
                    onClick={() => handleSelectSnippet(snippet)}
                    className={`w-full text-left p-4 rounded-card cursor-pointer transition-advance ${
                      selectedSnippet?.id === snippet.id
                        ? 'bg-primary-100 border-accent-500 border-2 shadow-elevation-1'
                        : isEditing && selectedSnippet?.id === snippet.id
                        ? 'bg-accent-500/10 border-accent-500/30 border'
                        : 'bg-neutral-100 hover:bg-primary-100/50'
                    }`}
                    aria-pressed={selectedSnippet?.id === snippet.id}
                  >
                    <div className="font-semibold text-primary">
                      Week {snippet.weekNumber}
                    </div>
                    <div className="text-sm text-secondary font-mono">
                      {formatDateRange(snippet.startDate, snippet.endDate)}
                    </div>
                  </button>
                ))}
                
                {totalPages > 1 && (
                  <div className="flex items-center justify-between pt-4 border-t border-gray-200">
                    <button
                      onClick={handlePreviousPage}
                      disabled={currentPage === 0}
                      className="px-3 py-1 text-sm bg-white border border-gray-300 rounded-md hover:bg-gray-50 disabled:opacity-50 disabled:cursor-not-allowed"
                      aria-label="Previous page"
                    >
                      Previous
                    </button>
                    
                    <div className="text-sm text-gray-600">
                      {currentPage + 1} of {totalPages}
                    </div>
                    
                    <button
                      onClick={handleNextPage}
                      disabled={currentPage === totalPages - 1}
                      className="px-3 py-1 text-sm bg-white border border-gray-300 rounded-md hover:bg-gray-50 disabled:opacity-50 disabled:cursor-not-allowed"
                      aria-label="Next page"
                    >
                      Next
                    </button>
                  </div>
                )}
                
                {/* Calendar Integration Prompt */}
                <div className="bg-blue-50 border border-blue-200 rounded-lg p-4 mb-4">
                  <div className="flex items-start space-x-3">
                    <svg className="flex-shrink-0 w-5 h-5 text-blue-500 mt-0.5" fill="currentColor" viewBox="0 0 24 24">
                      <path d="M19 3h-1V1h-2v2H8V1H6v2H5c-1.11 0-1.99.9-1.99 2L3 19c0 1.1.89 2 2 2h14c1.1 0 2-.9 2-2V5c0-1.1-.9-2-2-2zm0 16H5V8h14v11zM7 10h5v5H7z"/>
                    </svg>
                    <div className="flex-1">
                      <h4 className="text-sm font-medium text-blue-900 mb-1">Get more from your reflections</h4>
                      <p className="text-sm text-blue-700 mb-3">
                        Connect your Google Calendar to automatically include meeting context in your weekly reflections.
                      </p>
                      <button
                        onClick={() => setShowSettings(true)}
                        className="text-sm text-blue-600 hover:text-blue-800 font-medium underline"
                      >
                        Connect calendar in Settings →
                      </button>
                    </div>
                  </div>
                </div>
                
                {!snippets.find(snippet => snippet.weekNumber === getCurrentWeek()) && (
                  <button 
                    onClick={handleAddCurrentWeek}
                    className="w-full p-3 border-2 border-dashed border-neutral-600/30 rounded-card text-secondary hover:border-primary-600/50 hover:text-primary-600 hover:bg-primary-100/30 transition-advance focus:outline-none focus:ring-2 focus:ring-accent-500 focus:ring-offset-2"
                    aria-label="Add current week reflection"
                    title={`Add reflection for week ${getCurrentWeek()}`}
                  >
                    + Add Current Week (Week {getCurrentWeek()})
                  </button>
                )}
              </nav>
            </div>
          </aside>

          <main className="lg:col-span-2">
            {selectedSnippet ? (
              <article className="bg-white rounded-lg shadow-md p-4 md:p-6">
                <header className="flex flex-col sm:flex-row sm:justify-between sm:items-center gap-3 mb-4">
                  <h2 className="text-lg sm:text-xl font-semibold">
                    Week {selectedSnippet.weekNumber} - {formatDateRange(selectedSnippet.startDate, selectedSnippet.endDate)}
                  </h2>
                  <button
                    onClick={handleToggleEdit}
                    className="px-4 py-2 bg-blue-600 text-white rounded-md hover:bg-blue-700 transition-colors focus:ring-2 focus:ring-blue-500 focus:ring-offset-2 self-start sm:self-auto"
                    aria-label={isEditing ? 'Cancel editing' : 'Edit reflection'}
                  >
                    {isEditing ? 'Cancel' : 'Edit'}
                  </button>
                </header>

                {isEditing ? (
                  <SnippetEditor
                    initialContent={selectedSnippet.content}
                    onSave={handleSaveSnippet}
                    onCancel={handleCancelEdit}
                  />
                ) : (
                  <MarkdownRenderer 
                    content={selectedSnippet.content}
                    className="min-h-32"
                  />
                )}
              </article>
            ) : (
              <div className="bg-white rounded-lg shadow-md p-4 md:p-6 text-center text-gray-500">
                <p>Select a reflection to view or edit</p>
              </div>
            )}
          </main>
        </div>
        ) : (
          <ErrorBoundary
            fallback={
              <div className="bg-red-50 border border-red-200 rounded-lg p-6">
                <h3 className="text-red-800 font-semibold mb-2">Assessment Error</h3>
                <p className="text-red-600">Failed to load performance assessments. Please refresh the page.</p>
              </div>
            }
          >
            <CareerCheckInComponent
              assessments={sortedAssessments}
              onGenerateDraft={handleGenerateDraft}
              onDeleteAssessment={handleDeleteAssessment}
            />
          </ErrorBoundary>
        )}
        </div>

        {showSettings && (
          <Settings
            onSave={handleSaveSettings}
            onClose={handleCloseSettings}
            initialSettings={userSettings}
          />
        )}
      </div>
    </div>
  )
}

function SnippetEditor({ 
  initialContent, 
  onSave, 
  onCancel 
}: SnippetEditorProps): JSX.Element {
  const [content, setContent] = useState<string>(initialContent)
  const [activeTab, setActiveTab] = useState<'edit' | 'preview'>('edit')

  const handleContentChange = useCallback((event: React.ChangeEvent<HTMLTextAreaElement>): void => {
    setContent(event.target.value)
  }, [])

  const handleSave = useCallback(async (): Promise<void> => {
    await onSave(content)
  }, [content, onSave])

  return (
    <div className="space-y-4">
      <div className="border-b border-gray-200">
        <div className="-mb-px flex space-x-8">
          <button
            onClick={() => setActiveTab('edit')}
            className={`py-2 px-1 border-b-2 font-medium text-sm ${
              activeTab === 'edit'
                ? 'border-blue-500 text-blue-600'
                : 'border-transparent text-gray-500 hover:text-gray-700 hover:border-gray-300'
            }`}
          >
            Edit
          </button>
          <button
            onClick={() => setActiveTab('preview')}
            className={`py-2 px-1 border-b-2 font-medium text-sm ${
              activeTab === 'preview'
                ? 'border-blue-500 text-blue-600'
                : 'border-transparent text-gray-500 hover:text-gray-700 hover:border-gray-300'
            }`}
          >
            Preview
          </button>
        </div>
      </div>

      {activeTab === 'edit' ? (
        <textarea
          value={content}
          onChange={handleContentChange}
          className="w-full h-64 p-3 border border-gray-300 rounded-md focus:ring-2 focus:ring-blue-500 focus:border-transparent resize-none font-mono text-sm"
          placeholder="Describe what you accomplished this week and your plans for next week..."
          aria-label="Reflection content editor"
        />
      ) : (
        <div className="w-full h-64 p-3 border border-gray-300 rounded-md bg-gray-50 overflow-y-auto">
          {content.trim() ? (
            <MarkdownRenderer content={content} className="text-sm" />
          ) : (
            <p className="text-gray-500 italic">Nothing to preview yet. Switch to Edit mode to add content.</p>
          )}
        </div>
      )}
      
      <div className="flex justify-between">
        <div className="text-sm text-gray-500">
          {activeTab === 'edit' ? 'Supports Markdown formatting' : 'Preview of your formatted content'}
        </div>
        <div className="flex gap-3">
          <button
            onClick={handleSave}
            className="px-4 py-2 bg-green-600 text-white rounded-md hover:bg-green-700 transition-colors focus:ring-2 focus:ring-green-500 focus:ring-offset-2"
            aria-label="Save reflection changes"
          >
            Save
          </button>
          <button
            onClick={onCancel}
            className="px-4 py-2 bg-gray-600 text-white rounded-md hover:bg-gray-700 transition-colors focus:ring-2 focus:ring-gray-500 focus:ring-offset-2"
            aria-label="Cancel editing"
          >
            Cancel
          </button>
        </div>
      </div>
    </div>
  )
}<|MERGE_RESOLUTION|>--- conflicted
+++ resolved
@@ -114,11 +114,7 @@
       } catch (error) {
         console.error('Error checking onboarding status:', {
           error: error instanceof Error ? error.message : 'Unknown error',
-<<<<<<< HEAD
-          userId: currentUser?.email,
-=======
           userEmail: currentUser?.email,
->>>>>>> f3688b8e
           timestamp: new Date().toISOString()
         })
         // On error, continue to dashboard (fail gracefully)
@@ -160,11 +156,7 @@
           console.error('Failed to fetch snippets:', {
             status: snippetsResponse.status,
             statusText: snippetsResponse.statusText,
-<<<<<<< HEAD
-            userId: currentUser?.email,
-=======
             userEmail: currentUser?.email,
->>>>>>> f3688b8e
             timestamp: new Date().toISOString()
           })
           setSnippets([])
@@ -178,11 +170,7 @@
           console.error('Failed to fetch assessments:', {
             status: assessmentsResponse.status,
             statusText: assessmentsResponse.statusText,
-<<<<<<< HEAD
-            userId: currentUser?.email,
-=======
             userEmail: currentUser?.email,
->>>>>>> f3688b8e
             timestamp: new Date().toISOString()
           })
           dispatch({ type: 'SET_ASSESSMENTS', payload: [] })
@@ -191,11 +179,7 @@
         console.error('Error fetching data:', {
           error: error instanceof Error ? error.message : 'Unknown error',
           stack: error instanceof Error ? error.stack : undefined,
-<<<<<<< HEAD
-          userId: currentUser?.email,
-=======
           userEmail: currentUser?.email,
->>>>>>> f3688b8e
           timestamp: new Date().toISOString()
         })
         setSnippets([])
