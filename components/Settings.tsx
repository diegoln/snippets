/**
 * Settings Component - Performance Cycle Configuration
 * 
 * This component provides a settings interface where users can configure
 * their performance cycle information including job title, seniority level,
 * career ladder documents, and previous performance feedback.
 * 
 * Features:
 * - Form validation with real-time error feedback
 * - File upload with validation and progress indication
 * - Accessibility compliance with ARIA labels and keyboard navigation
 * - Memory-optimized with proper cleanup and memoization
 * - Type-safe with comprehensive error handling
 */

'use client'

import { useState, useCallback, useRef, useMemo, useEffect } from 'react'
import { signOut } from 'next-auth/react'
import { Tooltip } from './Tooltip'
import { Integrations } from './Integrations'
import { useFileUpload } from '../hooks/useFileUpload'
import { VALIDATION_MESSAGES, ARIA_LABELS, FORM_FIELDS } from '../constants/settings'
import type { 
  PerformanceSettings, 
  SettingsProps, 
  SettingsErrors, 
  FormState,
  SettingsFieldName 
} from '../types/settings'


/**
 * Settings Component
 * 
 * Provides a comprehensive settings interface for performance cycle configuration
 * with proper validation, help tooltips, and accessibility features.
 */
export function Settings({ onSave, onClose, initialSettings = {} }: SettingsProps): JSX.Element {
<<<<<<< HEAD
  const isDev = process.env.NODE_ENV === 'development'
  const devAuth = useDevAuth() // Always call hooks
=======
>>>>>>> 5c692cdd
  // Form state management with memoized initial state
  const initialFormState = useMemo<PerformanceSettings>(() => ({
    jobTitle: initialSettings.jobTitle || '',
    seniorityLevel: initialSettings.seniorityLevel || '',
    careerLadderFile: initialSettings.careerLadderFile || null,
    performanceFeedback: initialSettings.performanceFeedback || '',
    performanceFeedbackFile: initialSettings.performanceFeedbackFile || null
  }), [initialSettings])

  const [activeSettingsTab, setActiveSettingsTab] = useState<'performance' | 'integrations'>('performance')
  const [settings, setSettings] = useState<PerformanceSettings>(initialFormState)
  const [errors, setErrors] = useState<SettingsErrors>({})
  const [formState, setFormState] = useState<FormState>({
    isSubmitting: false,
    submitError: null,
    hasUnsavedChanges: false
  })

  // Refs for file inputs
  const fileInputRef = useRef<HTMLInputElement>(null)
  const feedbackFileInputRef = useRef<HTMLInputElement>(null)

  // File upload hooks with proper error handling
  const careerLadderUpload = useFileUpload({
    onSuccess: (file) => {
      setSettings(prev => ({ ...prev, careerLadderFile: file }))
      setFormState(prev => ({ ...prev, hasUnsavedChanges: true }))
    },
    onError: (error) => setErrors(prev => ({ ...prev, careerLadderFile: error })),
    onClear: () => {
      setSettings(prev => ({ ...prev, careerLadderFile: null }))
      setFormState(prev => ({ ...prev, hasUnsavedChanges: true }))
    }
  })

  const feedbackFileUpload = useFileUpload({
    onSuccess: (file) => {
      setSettings(prev => ({ ...prev, performanceFeedbackFile: file }))
      setFormState(prev => ({ ...prev, hasUnsavedChanges: true }))
    },
    onError: (error) => setErrors(prev => ({ ...prev, performanceFeedbackFile: error })),
    onClear: () => {
      setSettings(prev => ({ ...prev, performanceFeedbackFile: null }))
      setFormState(prev => ({ ...prev, hasUnsavedChanges: true }))
    }
  })

  /**
   * Handle input field changes with unsaved changes tracking
   */
  const handleInputChange = useCallback((field: SettingsFieldName, value: string): void => {
    setSettings(prev => ({ ...prev, [field]: value }))
    setFormState(prev => ({ ...prev, hasUnsavedChanges: true }))
    
    // Clear error when user starts typing
    if (errors[field]) {
      setErrors(prev => ({ ...prev, [field]: undefined }))
    }
  }, [errors])

  /**
   * Handle career ladder file upload
   */
  const handleCareerLadderUpload = useCallback((event: React.ChangeEvent<HTMLInputElement>): void => {
    careerLadderUpload.handleFileChange(event)
  }, [careerLadderUpload])

  /**
   * Handle performance feedback file upload  
   */
  const handleFeedbackFileUpload = useCallback((event: React.ChangeEvent<HTMLInputElement>): void => {
    feedbackFileUpload.handleFileChange(event)
  }, [feedbackFileUpload])

  /**
   * Remove career ladder file
   */
  const handleRemoveCareerLadderFile = useCallback((): void => {
    careerLadderUpload.clearFile(fileInputRef)
    setErrors(prev => ({ ...prev, careerLadderFile: undefined }))
  }, [careerLadderUpload])

  /**
   * Remove performance feedback file
   */
  const handleRemoveFeedbackFile = useCallback((): void => {
    feedbackFileUpload.clearFile(feedbackFileInputRef)
    setErrors(prev => ({ ...prev, performanceFeedbackFile: undefined }))
  }, [feedbackFileUpload])

  /**
   * Validate form data with memoized validation rules
   */
  const validateForm = useCallback((): boolean => {
    const newErrors: SettingsErrors = {}

    // Job title validation
    if (!settings.jobTitle.trim()) {
      newErrors.jobTitle = VALIDATION_MESSAGES.JOB_TITLE_REQUIRED
    }

    // Seniority level validation
    if (!settings.seniorityLevel.trim()) {
      newErrors.seniorityLevel = VALIDATION_MESSAGES.SENIORITY_LEVEL_REQUIRED
    }

    setErrors(newErrors)
    return Object.keys(newErrors).length === 0
  }, [settings])

  /**
   * Handle form submission with comprehensive error handling
   */
  const handleSubmit = useCallback(async (event: React.FormEvent): Promise<void> => {
    event.preventDefault()
    
    if (!validateForm()) {
      return
    }

    setFormState(prev => ({ 
      ...prev, 
      isSubmitting: true, 
      submitError: null 
    }))
    
    try {
      await onSave(settings)
      setFormState(prev => ({ 
        ...prev, 
        hasUnsavedChanges: false 
      }))
    } catch (error) {
      console.error('Error saving settings:', error)
      setFormState(prev => ({ 
        ...prev, 
        submitError: error instanceof Error ? error.message : VALIDATION_MESSAGES.SAVE_ERROR 
      }))
    } finally {
      setFormState(prev => ({ 
        ...prev, 
        isSubmitting: false 
      }))
    }
  }, [settings, validateForm, onSave])

  /**
   * Handle modal close with unsaved changes warning
   */
  const handleClose = useCallback(() => {
    if (formState.hasUnsavedChanges) {
      if (window.confirm('You have unsaved changes. Are you sure you want to close?')) {
        onClose()
      }
    } else {
      onClose()
    }
  }, [formState.hasUnsavedChanges, onClose])

  /**
   * Cleanup on unmount
   */
  useEffect(() => {
    return () => {
      // Clear any pending timeouts or intervals
      setErrors({})
      setFormState({
        isSubmitting: false,
        submitError: null,
        hasUnsavedChanges: false
      })
    }
  }, [])

  return (
    <div className="fixed inset-0 bg-neutral-600/20 backdrop-blur-sm flex items-center justify-center p-4 z-50">
      <div className="bg-white rounded-lg shadow-xl max-w-2xl w-full max-h-[90vh] overflow-y-auto">
        <div className="p-6">
          {/* Header */}
          <div className="flex justify-between items-center mb-6">
            <h2 className="text-2xl font-bold text-gray-900">Settings</h2>
            <button
              onClick={handleClose}
              className="text-gray-400 hover:text-gray-600 transition-colors"
              aria-label={ARIA_LABELS.CLOSE_SETTINGS}
            >
              <svg className="w-6 h-6" fill="none" stroke="currentColor" viewBox="0 0 24 24">
                <path strokeLinecap="round" strokeLinejoin="round" strokeWidth={2} d="M6 18L18 6M6 6l12 12" />
              </svg>
            </button>
          </div>

          {/* Tabs */}
          <div className="border-b border-gray-200 mb-6">
            <nav className="-mb-px flex space-x-8">
              <button
                onClick={() => setActiveSettingsTab('performance')}
                className={`py-2 px-1 border-b-2 font-medium text-sm transition-colors ${
                  activeSettingsTab === 'performance'
                    ? 'border-blue-500 text-blue-600'
                    : 'border-transparent text-gray-500 hover:text-gray-700 hover:border-gray-300'
                }`}
              >
                Performance
              </button>
              <button
                onClick={() => setActiveSettingsTab('integrations')}
                className={`py-2 px-1 border-b-2 font-medium text-sm transition-colors ${
                  activeSettingsTab === 'integrations'
                    ? 'border-blue-500 text-blue-600'
                    : 'border-transparent text-gray-500 hover:text-gray-700 hover:border-gray-300'
                }`}
              >
                Integrations
              </button>
            </nav>
          </div>

          {/* Tab Content */}
          {activeSettingsTab === 'performance' ? (
            <>
              {/* Submit Error Display */}
              {formState.submitError && (
                <div className="mb-4 p-3 bg-red-50 border border-red-200 rounded-md">
                  <p className="text-sm text-red-700">{formState.submitError}</p>
                </div>
              )}

              <form onSubmit={handleSubmit} className="space-y-6">
            {/* Job Title Field */}
            <div>
              <label htmlFor={FORM_FIELDS.JOB_TITLE} className="flex items-center text-sm font-medium text-gray-700 mb-2">
                Job Title <span className="text-red-500 ml-1">*</span>
                <Tooltip content="Your current job title (e.g., Senior Software Engineer, Product Manager).">
                  <svg className="w-4 h-4 ml-1 text-gray-400" fill="none" stroke="currentColor" viewBox="0 0 24 24">
                    <path strokeLinecap="round" strokeLinejoin="round" strokeWidth={2} d="M13 16h-1v-4h-1m1-4h.01M21 12a9 9 0 11-18 0 9 9 0 0118 0z" />
                  </svg>
                </Tooltip>
              </label>
              <input
                id={FORM_FIELDS.JOB_TITLE}
                type="text"
                value={settings.jobTitle}
                onChange={(e) => handleInputChange(FORM_FIELDS.JOB_TITLE, e.target.value)}
                className={`w-full px-3 py-2 border rounded-md shadow-sm focus:ring-2 focus:ring-blue-500 focus:border-transparent ${
                  errors.jobTitle ? 'border-red-300' : 'border-gray-300'
                }`}
                placeholder="e.g., Senior Software Engineer"
                aria-describedby={errors.jobTitle ? `${FORM_FIELDS.JOB_TITLE}-error` : undefined}
                disabled={formState.isSubmitting}
              />
              {errors.jobTitle && (
                <p id={`${FORM_FIELDS.JOB_TITLE}-error`} className="mt-1 text-sm text-red-600">
                  {errors.jobTitle}
                </p>
              )}
            </div>

            {/* Seniority Level Field */}
            <div>
              <label htmlFor="seniorityLevel" className="flex items-center text-sm font-medium text-gray-700 mb-2">
                Seniority Level <span className="text-red-500 ml-1">*</span>
                <Tooltip content="Your company's level or title (e.g., Senior Engineer, L5, Staff, Principal).">
                  <svg className="w-4 h-4 ml-1 text-gray-400" fill="none" stroke="currentColor" viewBox="0 0 24 24">
                    <path strokeLinecap="round" strokeLinejoin="round" strokeWidth={2} d="M13 16h-1v-4h-1m1-4h.01M21 12a9 9 0 11-18 0 9 9 0 0118 0z" />
                  </svg>
                </Tooltip>
              </label>
              <input
                id="seniorityLevel"
                type="text"
                value={settings.seniorityLevel}
                onChange={(e) => handleInputChange('seniorityLevel', e.target.value)}
                className={`w-full px-3 py-2 border rounded-md shadow-sm focus:ring-2 focus:ring-blue-500 focus:border-transparent ${
                  errors.seniorityLevel ? 'border-red-300' : 'border-gray-300'
                }`}
                placeholder="e.g., Senior Software Engineer, L5, Staff Engineer, Principal"
                aria-describedby={errors.seniorityLevel ? "seniorityLevel-error" : undefined}
              />
              {errors.seniorityLevel && (
                <p id="seniorityLevel-error" className="mt-1 text-sm text-red-600">
                  {errors.seniorityLevel}
                </p>
              )}
            </div>

            {/* Career Ladder Upload */}
            <div>
              <label className="flex items-center text-sm font-medium text-gray-700 mb-2">
                Career Ladder Document <span className="text-gray-500 ml-1">(Optional)</span>
                <Tooltip content="Upload your company's career ladder document. PDF, Word, or text files (max 10MB).">
                  <svg className="w-4 h-4 ml-1 text-gray-400" fill="none" stroke="currentColor" viewBox="0 0 24 24">
                    <path strokeLinecap="round" strokeLinejoin="round" strokeWidth={2} d="M13 16h-1v-4h-1m1-4h.01M21 12a9 9 0 11-18 0 9 9 0 0118 0z" />
                  </svg>
                </Tooltip>
              </label>
              
              <div className="flex items-center space-x-3">
                <input
                  ref={fileInputRef}
                  type="file"
                  accept=".pdf,.doc,.docx,.txt"
                  onChange={handleCareerLadderUpload}
                  className="hidden"
                  id="careerLadderFile"
                />
                
                <label
                  htmlFor="careerLadderFile"
                  className="px-4 py-2 bg-gray-100 text-gray-700 border border-gray-300 rounded-md cursor-pointer hover:bg-gray-200 transition-colors focus-within:ring-2 focus-within:ring-blue-500"
                >
                  Choose File
                </label>
                
                {settings.careerLadderFile && (
                  <div className="flex items-center space-x-2">
                    <span className="text-sm text-gray-600">
                      {settings.careerLadderFile.name}
                    </span>
                    <button
                      type="button"
                      onClick={handleRemoveCareerLadderFile}
                      className="text-red-500 hover:text-red-700 transition-colors"
                      aria-label={ARIA_LABELS.REMOVE_FILE}
                    >
                      <svg className="w-4 h-4" fill="none" stroke="currentColor" viewBox="0 0 24 24">
                        <path strokeLinecap="round" strokeLinejoin="round" strokeWidth={2} d="M6 18L18 6M6 6l12 12" />
                      </svg>
                    </button>
                  </div>
                )}
              </div>
              
              {errors.careerLadderFile && (
                <p className="mt-1 text-sm text-red-600">
                  {errors.careerLadderFile}
                </p>
              )}
            </div>

            {/* Performance Feedback Field */}
            <div>
              <label className="flex items-center text-sm font-medium text-gray-700 mb-2">
                Previous Performance Feedback <span className="text-gray-500 ml-1">(Optional)</span>
                <Tooltip content="Upload review document OR paste text below. File takes priority over text.">
                  <svg className="w-4 h-4 ml-1 text-gray-400" fill="none" stroke="currentColor" viewBox="0 0 24 24">
                    <path strokeLinecap="round" strokeLinejoin="round" strokeWidth={2} d="M13 16h-1v-4h-1m1-4h.01M21 12a9 9 0 11-18 0 9 9 0 0118 0z" />
                  </svg>
                </Tooltip>
              </label>
              
              {/* File Upload Option */}
              <div className="mb-4">
                <div className="flex items-center space-x-3 mb-2">
                  <input
                    ref={feedbackFileInputRef}
                    type="file"
                    accept=".pdf,.doc,.docx,.txt"
                    onChange={handleFeedbackFileUpload}
                    className="hidden"
                    id="performanceFeedbackFile"
                  />
                  
                  <label
                    htmlFor="performanceFeedbackFile"
                    className="px-4 py-2 bg-blue-50 text-blue-700 border border-blue-200 rounded-md cursor-pointer hover:bg-blue-100 transition-colors text-sm"
                  >
                    📄 Upload Feedback Document
                  </label>
                  
                  {settings.performanceFeedbackFile && (
                    <div className="flex items-center space-x-2">
                      <span className="text-sm text-green-600 font-medium">
                        {settings.performanceFeedbackFile.name}
                      </span>
                      <button
                        type="button"
                        onClick={handleRemoveFeedbackFile}
                        className="text-red-500 hover:text-red-700 transition-colors"
                        aria-label={ARIA_LABELS.REMOVE_FEEDBACK_FILE}
                      >
                        <svg className="w-4 h-4" fill="none" stroke="currentColor" viewBox="0 0 24 24">
                          <path strokeLinecap="round" strokeLinejoin="round" strokeWidth={2} d="M6 18L18 6M6 6l12 12" />
                        </svg>
                      </button>
                    </div>
                  )}
                </div>
                
                {errors.performanceFeedbackFile && (
                  <p className="text-sm text-red-600">
                    {errors.performanceFeedbackFile}
                  </p>
                )}
              </div>

              {/* Text Input Option */}
              <div className="relative">
                <div className="flex items-center justify-between mb-2">
                  <span className="text-sm text-gray-600">Or paste feedback text:</span>
                  {settings.performanceFeedbackFile && (
                    <span className="text-xs text-amber-600 font-medium">
                      📄 File uploaded - text will be ignored
                    </span>
                  )}
                </div>
                <textarea
                  id="performanceFeedback"
                  value={settings.performanceFeedback}
                  onChange={(e) => handleInputChange('performanceFeedback', e.target.value)}
                  rows={6}
                  className={`w-full px-3 py-2 border border-gray-300 rounded-md shadow-sm focus:ring-2 focus:ring-blue-500 focus:border-transparent resize-none ${
                    settings.performanceFeedbackFile ? 'opacity-60' : ''
                  }`}
                  placeholder={
                    settings.performanceFeedbackFile 
                      ? 'File uploaded - this text field will be ignored'
                      : 'Paste feedback from your last performance review, including strengths, areas for improvement, and goals...'
                  }
                />
              </div>
              
              <p className="mt-2 text-xs text-gray-500">
                💡 <strong>Priority:</strong> If you upload a file, it will be used instead of the text field. 
                This information helps generate more relevant snippet suggestions.
              </p>
            </div>

            {/* Account Management */}
            <div className="pt-6 border-t border-gray-200">
              <h3 className="text-lg font-medium text-gray-900 mb-4">Account</h3>
              <button
                type="button"
                onClick={() => signOut({ callbackUrl: '/' })}
                className="px-4 py-2 text-red-600 bg-red-50 border border-red-200 rounded-md hover:bg-red-100 transition-colors focus:ring-2 focus:ring-red-500 focus:ring-offset-2"
              >
                Sign Out
              </button>
            </div>

            {/* Action Buttons */}
            <div className="flex justify-end space-x-3 pt-4 border-t">
              <button
                type="button"
                onClick={handleClose}
                className="px-4 py-2 text-gray-700 bg-white border border-gray-300 rounded-md hover:bg-gray-50 transition-colors focus:ring-2 focus:ring-gray-500 focus:ring-offset-2"
                disabled={formState.isSubmitting}
              >
                Cancel
              </button>
              <button
                type="submit"
                disabled={formState.isSubmitting}
                className="px-4 py-2 bg-blue-600 text-white rounded-md hover:bg-blue-700 transition-colors focus:ring-2 focus:ring-blue-500 focus:ring-offset-2 disabled:opacity-50 disabled:cursor-not-allowed"
              >
                {formState.isSubmitting ? 'Saving...' : 'Save Settings'}
              </button>
            </div>
              </form>
            </>
          ) : (
            <Integrations />
          )}
        </div>
      </div>
    </div>
  )
}<|MERGE_RESOLUTION|>--- conflicted
+++ resolved
@@ -37,11 +37,6 @@
  * with proper validation, help tooltips, and accessibility features.
  */
 export function Settings({ onSave, onClose, initialSettings = {} }: SettingsProps): JSX.Element {
-<<<<<<< HEAD
-  const isDev = process.env.NODE_ENV === 'development'
-  const devAuth = useDevAuth() // Always call hooks
-=======
->>>>>>> 5c692cdd
   // Form state management with memoized initial state
   const initialFormState = useMemo<PerformanceSettings>(() => ({
     jobTitle: initialSettings.jobTitle || '',
