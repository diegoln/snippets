--- conflicted
+++ resolved
@@ -186,18 +186,10 @@
     // 5. Seed career guideline templates (needed for all environments)
     console.log('5️⃣ Seeding career guideline templates...')
     try {
-<<<<<<< HEAD
-      const { seedCareerGuidelineTemplates } = require('./career-guidelines-seeding')
-      const result = await seedCareerGuidelineTemplates(db, false)
-      console.log(`✅ Career guideline templates seeded (${result.created} created, ${result.skipped} skipped)\n`)
-    } catch (error) {
-      console.error('⚠️  Failed to seed career guideline templates:', error.message)
-=======
       const result = await seedCareerGuidelineTemplates(db, false)
       console.log(`✅ Career guideline templates seeded (${result.created} created, ${result.skipped} skipped)\n`)
     } catch (error) {
       console.error('⚠️  Failed to seed career guideline templates:', error instanceof Error ? error.message : String(error))
->>>>>>> 321b6d07
       console.log('Career guideline templates may need to be seeded manually\n')
     }
 
