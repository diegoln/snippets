--- conflicted
+++ resolved
@@ -262,10 +262,7 @@
           sourceIntegrationType: true,
           consolidationId: true,
           generatedFromConsolidation: true,
-<<<<<<< HEAD
-=======
           aiSuggestions: true,
->>>>>>> 9613164c
           createdAt: true,
           updatedAt: true
         }
@@ -327,12 +324,8 @@
           type: true,
           sourceIntegrationType: true,
           consolidationId: true,
-<<<<<<< HEAD
-          generatedFromConsolidation: true
-=======
           generatedFromConsolidation: true,
           aiSuggestions: true
->>>>>>> 9613164c
         }
       })
 
@@ -345,7 +338,6 @@
 
   /**
    * Get snippets within a specific date range (legacy compatibility)
-<<<<<<< HEAD
    */
   async getSnippetsInDateRange(startDate: Date, endDate: Date) {
     return this.getReflectionsInDateRange(startDate, endDate, 'weekly')
@@ -354,16 +346,6 @@
   /**
    * Create a new reflection
    */
-=======
-   */
-  async getSnippetsInDateRange(startDate: Date, endDate: Date) {
-    return this.getReflectionsInDateRange(startDate, endDate, 'weekly')
-  }
-
-  /**
-   * Create a new reflection
-   */
->>>>>>> 9613164c
   async createReflection(data: ReflectionInput) {
     try {
       // Prevent creation of future reflections
@@ -398,10 +380,7 @@
           sourceIntegrationType: data.sourceIntegrationType,
           consolidationId: data.consolidationId,
           generatedFromConsolidation: data.generatedFromConsolidation || false,
-<<<<<<< HEAD
-=======
           aiSuggestions: data.aiSuggestions,
->>>>>>> 9613164c
           updatedAt: new Date()
         },
         select: {
@@ -415,10 +394,7 @@
           sourceIntegrationType: true,
           consolidationId: true,
           generatedFromConsolidation: true,
-<<<<<<< HEAD
-=======
           aiSuggestions: true,
->>>>>>> 9613164c
           createdAt: true,
           updatedAt: true
         }
@@ -474,10 +450,7 @@
           sourceIntegrationType: true,
           consolidationId: true,
           generatedFromConsolidation: true,
-<<<<<<< HEAD
-=======
           aiSuggestions: true,
->>>>>>> 9613164c
           updatedAt: true
         }
       })
