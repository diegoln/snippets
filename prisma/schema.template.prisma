// This is your Prisma schema template file
// The actual schema.prisma is generated from this template based on environment

generator client {
  provider = "prisma-client-js"
}

datasource db {
  provider = "__DB_PROVIDER__"
  url      = env("DATABASE_URL")
}

model User {
  id            String    @id @default(cuid())
  name          String?
  email         String    @unique
  emailVerified DateTime?
  image         String?
  
  // Performance Cycle Information
  jobTitle            String?
  seniorityLevel      String?
  performanceFeedback String?
  onboardingCompletedAt DateTime?
  
  // Career Progression Plan
  careerProgressionPlan    String?   // Generated plan for current level
  nextLevelExpectations    String?   // Expectations for next level  
  companyCareerLadder      String?   // Optional company-provided ladder
  careerPlanGeneratedAt    DateTime? // Track when plan was created
  careerPlanLastUpdated    DateTime? // Track manual edits
  
  // Reflection Automation Preferences
  reflectionAutoGenerate         Boolean @default(true)
  reflectionPreferredDay         String  @default("friday") // "monday"|"friday"|"sunday"
  reflectionPreferredHour        Int     @default(14)       // 0-23 in user timezone
  reflectionTimezone            String  @default("America/New_York")
  reflectionIncludeIntegrations Json    @default("[]")      // Array of integration types
  reflectionNotifyOnGeneration  Boolean @default(false)
  
  accounts        Account[]
  sessions        Session[]
  reflections        Reflection[]
  integrations       Integration[]
  integrationData    IntegrationData[]
  integrationConsolidations IntegrationConsolidation[]
  performanceAssessments PerformanceAssessment[]
  asyncOperations      AsyncOperation[]
  @@map("users")
}

model Account {
  id                String  @id @default(cuid())
  userId            String
  type              String
  provider          String
  providerAccountId String
  refresh_token     String?
  access_token      String?
  expires_at        Int?
  token_type        String?
  scope             String?
  id_token          String?
  session_state     String?

  user User @relation(fields: [userId], references: [id], onDelete: Cascade)

  @@unique([provider, providerAccountId])
  @@map("accounts")
}

model Session {
  id           String   @id @default(cuid())
  sessionToken String   @unique
  userId       String
  expires      DateTime
  user         User     @relation(fields: [userId], references: [id], onDelete: Cascade)

  @@map("sessions")
}

model VerificationToken {
  identifier String
  token      String   @unique
  expires    DateTime

  @@unique([identifier, token])
  @@map("verificationtokens")
}

model Reflection {
  id          String   @id @default(cuid())
  userId      String
  weekNumber  Int
  year        Int
  startDate   DateTime // Monday
  endDate     DateTime // Friday
  content     String
  type        String   @default("weekly") // weekly, monthly, quarterly, etc.
  
  // Integration-based generation tracking
  sourceIntegrationType String? // google_calendar, etc.
  consolidationId       String? // References IntegrationConsolidation.id
  generatedFromConsolidation Boolean @default(false)
<<<<<<< HEAD
=======
  
  // AI and automation metadata (JSON stored as string for compatibility)
  aiSuggestions String?
>>>>>>> 9613164c
  
  createdAt DateTime @default(now())
  updatedAt DateTime @updatedAt
  
  user User @relation(fields: [userId], references: [id], onDelete: Cascade)
  integrationConsolidations IntegrationConsolidation[]
  
  @@unique([userId, year, weekNumber, type])
  @@map("reflections")
}

model PerformanceAssessment {
  id               String   @id @default(cuid())
  userId           String
  cycleName        String
  startDate        DateTime
  endDate          DateTime
  generatedDraft   String
  
  createdAt DateTime @default(now())
  updatedAt DateTime @updatedAt
  
  user User @relation(fields: [userId], references: [id], onDelete: Cascade)
  
  @@map("performance_assessments")
}

model Integration {
  id           String    @id @default(cuid())
  userId       String
  type         String    // 'google_calendar', 'todoist', etc.
  accessToken  String?
  refreshToken String?
  expiresAt    DateTime?
  isActive     Boolean @default(true)
  lastSyncAt   DateTime?
  metadata     __METADATA_TYPE__ @default("{}")
  
  createdAt DateTime @default(now())
  updatedAt DateTime @updatedAt
  
  user User @relation(fields: [userId], references: [id], onDelete: Cascade)
  
  @@unique([userId, type])
  @@map("integrations")
}

model AsyncOperation {
  id                String    @id @default(cuid())
  userId            String
  operationType     String    // 'career_plan_generation', 'weekly_analysis', etc.
  status            String    // 'queued', 'processing', 'completed', 'failed'
  progress          Int       @default(0) // 0-100
  inputData         __METADATA_TYPE__?
  resultData        __METADATA_TYPE__?
  errorMessage      String?
  createdAt         DateTime  @default(now())
  startedAt         DateTime?
  completedAt       DateTime?
  estimatedDuration Int?      // seconds
  metadata          __METADATA_TYPE__      @default("{}")
  
  user User @relation(fields: [userId], references: [id], onDelete: Cascade)
  
  @@index([userId, operationType, status])
  @@index([status, createdAt])
  @@map("async_operations")
}

model CareerGuidelineTemplate {
  id                    String   @id @default(cuid())
  role                  String   // 'engineering', 'product', 'design', 'data'
  level                 String   // 'junior', 'mid', 'senior', 'staff', 'principal', etc.
  currentLevelPlan      String   // Detailed guidelines for current level
  nextLevelExpectations String   // Expectations for next level
  
  createdAt DateTime @default(now())
  updatedAt DateTime @updatedAt
  
  @@unique([role, level], name: "role_level")
  @@map("career_guideline_templates")
}

model IntegrationData {
  id          String   @id @default(cuid())
  userId      String
  weekNumber  Int
  year        Int
  integrationType String
  rawData     __METADATA_TYPE__
  metadata    __METADATA_TYPE__?
  createdAt   DateTime @default(now())
  
  user        User     @relation(fields: [userId], references: [id], onDelete: Cascade)
  
  @@unique([userId, weekNumber, year, integrationType])
  @@map("integration_data")
}

model IntegrationConsolidation {
  id               String   @id @default(cuid())
  userId           String
  integrationType  String   // 'google_calendar', 'todoist', etc.
  weekNumber       Int
  year             Int
  weekStart        DateTime
  weekEnd          DateTime
  
  // Raw data storage
  rawData          String   // JSON blob of original integration data
  
  // LLM-processed consolidation
  consolidatedSummary    String   // High-level narrative summary
  keyInsights           String   // Important themes/patterns (JSON)
  consolidatedMetrics   String   // Quantified data (JSON: meeting hours, task counts, etc.)
  consolidatedContext   String   // Contextual information for reflection generation (JSON)
  
  // Processing metadata
  consolidationPrompt   String?  // Prompt used for consolidation
  llmModel             String?  // Model version used
  processingStatus     String   @default("pending") // pending, processing, completed, failed
  processingError      String?
  
  createdAt        DateTime @default(now())
  updatedAt        DateTime @updatedAt
  consolidatedAt   DateTime?
  
  user User @relation(fields: [userId], references: [id], onDelete: Cascade)
  reflections Reflection[]
  
  @@unique([userId, integrationType, year, weekNumber])
  @@index([userId, weekStart])
  @@map("integration_consolidations")
}<|MERGE_RESOLUTION|>--- conflicted
+++ resolved
@@ -102,12 +102,9 @@
   sourceIntegrationType String? // google_calendar, etc.
   consolidationId       String? // References IntegrationConsolidation.id
   generatedFromConsolidation Boolean @default(false)
-<<<<<<< HEAD
-=======
   
   // AI and automation metadata (JSON stored as string for compatibility)
   aiSuggestions String?
->>>>>>> 9613164c
   
   createdAt DateTime @default(now())
   updatedAt DateTime @updatedAt
