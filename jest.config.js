--- conflicted
+++ resolved
@@ -36,13 +36,7 @@
     // Exclude all React/JSX tests that need JSDOM environment
     '/__tests__/.*\\.tsx$',
     '/__tests__/OnboardingWizard.*\\.test\\.(ts|tsx)$',
-<<<<<<< HEAD
-    '/__tests__/onboarding.*\\.test\\.(ts|tsx)$',
-    // Exclude duplicate profile test file (keep the one in __tests__ directory)
-    'app/api/user/profile/route.test.ts'
-=======
     '/__tests__/onboarding.*\\.test\\.(ts|tsx)$'
->>>>>>> e3109453
   ],
   
   // Module paths and aliases
